{
    "_meta": {
        "hash": {
            "sha256": "edef7d5703d0f9c9e8a4918e344538be7df9b17f4ec9707b27efbd23660596d2"
        },
        "pipfile-spec": 6,
        "requires": {
            "python_version": "3.6"
        },
        "sources": [
            {
                "name": "pypi",
                "url": "https://pypi.org/simple",
                "verify_ssl": true
            }
        ]
    },
    "default": {
        "adal": {
            "hashes": [
                "sha256:5a7f1e037c6290c6d7609cab33a9e5e988c2fbec5c51d1c4c649ee3faff37eaf",
                "sha256:fd17e5661f60634ddf96a569b95d34ccb8a98de60593d729c28bdcfe360eaad1"
            ],
            "version": "==1.2.2"
        },
        "amun": {
            "hashes": [
                "sha256:05cc96ff6caee7e8b36ca379e434e6f831145c88f2fc2ea860ff49d2e3d8d0bf",
                "sha256:dd50865ecf3eed2e53c8f7376ac36c87079e7ba01c6053cd6aa7afa1cbe4065a"
            ],
            "version": "==0.2.7"
        },
        "asn1crypto": {
            "hashes": [
                "sha256:2f1adbb7546ed199e3c90ef23ec95c5cf3585bac7d11fb7eb562a3fe89c64e87",
                "sha256:9d5c20441baf0cb60a4ac34cc447c6c189024b6b4c6cd7877034f4965c464e49"
            ],
            "version": "==0.24.0"
        },
        "astpath": {
            "hashes": [
                "sha256:596701faa5f5aa82c501d851abeb47e3f21a0d9ebe4c7ba8d5b5fd7f5d6ff23c"
            ],
            "index": "pypi",
            "version": "==0.9.0"
        },
        "attrs": {
            "hashes": [
                "sha256:69c0dbf2ed392de1cb5ec704444b08a5ef81680a61cb899dc08127123af36a79",
                "sha256:f0b870f674851ecbfbbbd364d6b5cbdff9dcedbc7f3f5e18a6891057f21fe399"
            ],
            "version": "==19.1.0"
        },
        "backcall": {
            "hashes": [
                "sha256:38ecd85be2c1e78f77fd91700c76e14667dc21e2713b63876c0eb901196e01e4",
                "sha256:bbbf4b1e5cd2bdb08f915895b51081c041bac22394fdfcfdfbe9f14b77c08bf2"
            ],
            "version": "==0.1.0"
        },
        "beautifulsoup4": {
            "hashes": [
                "sha256:194ec62a25438adcb3fdb06378b26559eda1ea8a747367d34c33cef9c7f48d57",
                "sha256:90f8e61121d6ae58362ce3bed8cd997efb00c914eae0ff3d363c32f9a9822d10",
                "sha256:f0abd31228055d698bb392a826528ea08ebb9959e6bea17c606fd9c9009db938"
            ],
            "version": "==4.6.3"
        },
        "bleach": {
            "hashes": [
                "sha256:213336e49e102af26d9cde77dd2d0397afabc5a6bf2fed985dc35b5d1e285a16",
                "sha256:3fdf7f77adcf649c9911387df51254b813185e32b2c6619f690b593a617e19fa"
            ],
            "version": "==3.1.0"
        },
        "boto3": {
            "hashes": [
                "sha256:b3598e49a99cc58ab5160baa1781c1cd94e66983642bf88cd338ffbf8aff2e01",
                "sha256:e8ad9c0048f60c24baa2c884c1d404f7f6c038793f39ba84350ac8740c622fdc"
            ],
            "version": "==1.9.229"
        },
        "botocore": {
            "hashes": [
                "sha256:cc8fc0250917ea27db82028b97ba467bed17ef0ac9da39e0c8b43249214756bb",
                "sha256:ec1cfc1e2cf4f74890ffe4731453373574405ef13e4acfb2f3bd61560182735c"
<<<<<<< HEAD
            ],
            "version": "==1.12.229"
        },
        "cachetools": {
            "hashes": [
                "sha256:428266a1c0d36dc5aca63a2d7c5942e88c2c898d72139fca0e97fdd2380517ae",
                "sha256:8ea2d3ce97850f31e4a08b0e2b5e6c34997d7216a9d2c98e0f3978630d4da69a"
            ],
=======
            ],
            "version": "==1.12.229"
        },
        "cachetools": {
            "hashes": [
                "sha256:428266a1c0d36dc5aca63a2d7c5942e88c2c898d72139fca0e97fdd2380517ae",
                "sha256:8ea2d3ce97850f31e4a08b0e2b5e6c34997d7216a9d2c98e0f3978630d4da69a"
            ],
>>>>>>> 6f2ba260
            "version": "==3.1.1"
        },
        "certifi": {
            "hashes": [
                "sha256:e4f3620cfea4f83eedc95b24abd9cd56f3c4b146dd0177e83a21b4eb49e21e50",
                "sha256:fd7c7c74727ddcf00e9acd26bba8da604ffec95bf1c2144e67aff7a8b50e6cef"
<<<<<<< HEAD
            ],
            "version": "==2019.9.11"
        },
        "cffi": {
            "hashes": [
                "sha256:041c81822e9f84b1d9c401182e174996f0bae9991f33725d059b771744290774",
                "sha256:046ef9a22f5d3eed06334d01b1e836977eeef500d9b78e9ef693f9380ad0b83d",
                "sha256:066bc4c7895c91812eff46f4b1c285220947d4aa46fa0a2651ff85f2afae9c90",
                "sha256:066c7ff148ae33040c01058662d6752fd73fbc8e64787229ea8498c7d7f4041b",
                "sha256:2444d0c61f03dcd26dbf7600cf64354376ee579acad77aef459e34efcb438c63",
                "sha256:300832850b8f7967e278870c5d51e3819b9aad8f0a2c8dbe39ab11f119237f45",
                "sha256:34c77afe85b6b9e967bd8154e3855e847b70ca42043db6ad17f26899a3df1b25",
                "sha256:46de5fa00f7ac09f020729148ff632819649b3e05a007d286242c4882f7b1dc3",
                "sha256:4aa8ee7ba27c472d429b980c51e714a24f47ca296d53f4d7868075b175866f4b",
                "sha256:4d0004eb4351e35ed950c14c11e734182591465a33e960a4ab5e8d4f04d72647",
                "sha256:4e3d3f31a1e202b0f5a35ba3bc4eb41e2fc2b11c1eff38b362de710bcffb5016",
                "sha256:50bec6d35e6b1aaeb17f7c4e2b9374ebf95a8975d57863546fa83e8d31bdb8c4",
                "sha256:55cad9a6df1e2a1d62063f79d0881a414a906a6962bc160ac968cc03ed3efcfb",
                "sha256:5662ad4e4e84f1eaa8efce5da695c5d2e229c563f9d5ce5b0113f71321bcf753",
                "sha256:59b4dc008f98fc6ee2bb4fd7fc786a8d70000d058c2bbe2698275bc53a8d3fa7",
                "sha256:73e1ffefe05e4ccd7bcea61af76f36077b914f92b76f95ccf00b0c1b9186f3f9",
                "sha256:a1f0fd46eba2d71ce1589f7e50a9e2ffaeb739fb2c11e8192aa2b45d5f6cc41f",
                "sha256:a2e85dc204556657661051ff4bab75a84e968669765c8a2cd425918699c3d0e8",
                "sha256:a5457d47dfff24882a21492e5815f891c0ca35fefae8aa742c6c263dac16ef1f",
                "sha256:a8dccd61d52a8dae4a825cdbb7735da530179fea472903eb871a5513b5abbfdc",
                "sha256:ae61af521ed676cf16ae94f30fe202781a38d7178b6b4ab622e4eec8cefaff42",
                "sha256:b012a5edb48288f77a63dba0840c92d0504aa215612da4541b7b42d849bc83a3",
                "sha256:d2c5cfa536227f57f97c92ac30c8109688ace8fa4ac086d19d0af47d134e2909",
                "sha256:d42b5796e20aacc9d15e66befb7a345454eef794fdb0737d1af593447c6c8f45",
                "sha256:dee54f5d30d775f525894d67b1495625dd9322945e7fee00731952e0368ff42d",
                "sha256:e070535507bd6aa07124258171be2ee8dfc19119c28ca94c9dfb7efd23564512",
                "sha256:e1ff2748c84d97b065cc95429814cdba39bcbd77c9c85c89344b317dc0d9cbff",
                "sha256:ed851c75d1e0e043cbf5ca9a8e1b13c4c90f3fbd863dacb01c0808e2b5204201"
            ],
=======
            ],
            "version": "==2019.9.11"
        },
        "cffi": {
            "hashes": [
                "sha256:041c81822e9f84b1d9c401182e174996f0bae9991f33725d059b771744290774",
                "sha256:046ef9a22f5d3eed06334d01b1e836977eeef500d9b78e9ef693f9380ad0b83d",
                "sha256:066bc4c7895c91812eff46f4b1c285220947d4aa46fa0a2651ff85f2afae9c90",
                "sha256:066c7ff148ae33040c01058662d6752fd73fbc8e64787229ea8498c7d7f4041b",
                "sha256:2444d0c61f03dcd26dbf7600cf64354376ee579acad77aef459e34efcb438c63",
                "sha256:300832850b8f7967e278870c5d51e3819b9aad8f0a2c8dbe39ab11f119237f45",
                "sha256:34c77afe85b6b9e967bd8154e3855e847b70ca42043db6ad17f26899a3df1b25",
                "sha256:46de5fa00f7ac09f020729148ff632819649b3e05a007d286242c4882f7b1dc3",
                "sha256:4aa8ee7ba27c472d429b980c51e714a24f47ca296d53f4d7868075b175866f4b",
                "sha256:4d0004eb4351e35ed950c14c11e734182591465a33e960a4ab5e8d4f04d72647",
                "sha256:4e3d3f31a1e202b0f5a35ba3bc4eb41e2fc2b11c1eff38b362de710bcffb5016",
                "sha256:50bec6d35e6b1aaeb17f7c4e2b9374ebf95a8975d57863546fa83e8d31bdb8c4",
                "sha256:55cad9a6df1e2a1d62063f79d0881a414a906a6962bc160ac968cc03ed3efcfb",
                "sha256:5662ad4e4e84f1eaa8efce5da695c5d2e229c563f9d5ce5b0113f71321bcf753",
                "sha256:59b4dc008f98fc6ee2bb4fd7fc786a8d70000d058c2bbe2698275bc53a8d3fa7",
                "sha256:73e1ffefe05e4ccd7bcea61af76f36077b914f92b76f95ccf00b0c1b9186f3f9",
                "sha256:a1f0fd46eba2d71ce1589f7e50a9e2ffaeb739fb2c11e8192aa2b45d5f6cc41f",
                "sha256:a2e85dc204556657661051ff4bab75a84e968669765c8a2cd425918699c3d0e8",
                "sha256:a5457d47dfff24882a21492e5815f891c0ca35fefae8aa742c6c263dac16ef1f",
                "sha256:a8dccd61d52a8dae4a825cdbb7735da530179fea472903eb871a5513b5abbfdc",
                "sha256:ae61af521ed676cf16ae94f30fe202781a38d7178b6b4ab622e4eec8cefaff42",
                "sha256:b012a5edb48288f77a63dba0840c92d0504aa215612da4541b7b42d849bc83a3",
                "sha256:d2c5cfa536227f57f97c92ac30c8109688ace8fa4ac086d19d0af47d134e2909",
                "sha256:d42b5796e20aacc9d15e66befb7a345454eef794fdb0737d1af593447c6c8f45",
                "sha256:dee54f5d30d775f525894d67b1495625dd9322945e7fee00731952e0368ff42d",
                "sha256:e070535507bd6aa07124258171be2ee8dfc19119c28ca94c9dfb7efd23564512",
                "sha256:e1ff2748c84d97b065cc95429814cdba39bcbd77c9c85c89344b317dc0d9cbff",
                "sha256:ed851c75d1e0e043cbf5ca9a8e1b13c4c90f3fbd863dacb01c0808e2b5204201"
            ],
>>>>>>> 6f2ba260
            "version": "==1.12.3"
        },
        "chardet": {
            "hashes": [
                "sha256:84ab92ed1c4d4f16916e05906b6b75a6c0fb5db821cc65e70cbd64a3e2a5eaae",
                "sha256:fc323ffcaeaed0e0a02bf4d117757b98aed530d9ed4531e3e15460124c106691"
            ],
            "version": "==3.0.4"
        },
        "click": {
            "hashes": [
                "sha256:2335065e6395b9e67ca716de5f7526736bfa6ceead690adf616d925bdc622b13",
                "sha256:5b94b49521f6456670fdb30cd82a4eca9412788a93fa6dd6df72c94d5a8ff2d7"
            ],
            "index": "pypi",
            "version": "==7.0"
        },
        "colorful": {
            "hashes": [
                "sha256:b6a425600416213b852407bdac719830f8862e0ce377a75d78eb0de4966a0ccb",
                "sha256:d9f9ae12c41e6711a882fe60c06ff379c3c7f29466dc0439e2e1480917473a2b"
            ],
            "version": "==0.6.0a1"
        },
        "contoml": {
            "hashes": [
                "sha256:2353275caef3726131c4192379252cc48eb4a15c06df3e1046f783de937eba94",
                "sha256:f62960b57a9489187653787bd67756d15a79e4579c7d779d8b94f581dd260a7d"
            ],
            "version": "==0.32"
        },
        "cryptography": {
            "hashes": [
                "sha256:24b61e5fcb506424d3ec4e18bca995833839bf13c59fc43e530e488f28d46b8c",
                "sha256:25dd1581a183e9e7a806fe0543f485103232f940fcfc301db65e630512cce643",
                "sha256:3452bba7c21c69f2df772762be0066c7ed5dc65df494a1d53a58b683a83e1216",
                "sha256:41a0be220dd1ed9e998f5891948306eb8c812b512dc398e5a01846d855050799",
                "sha256:5751d8a11b956fbfa314f6553d186b94aa70fdb03d8a4d4f1c82dcacf0cbe28a",
                "sha256:5f61c7d749048fa6e3322258b4263463bfccefecb0dd731b6561cb617a1d9bb9",
                "sha256:72e24c521fa2106f19623a3851e9f89ddfdeb9ac63871c7643790f872a305dfc",
                "sha256:7b97ae6ef5cba2e3bb14256625423413d5ce8d1abb91d4f29b6d1a081da765f8",
                "sha256:961e886d8a3590fd2c723cf07be14e2a91cf53c25f02435c04d39e90780e3b53",
                "sha256:96d8473848e984184b6728e2c9d391482008646276c3ff084a1bd89e15ff53a1",
                "sha256:ae536da50c7ad1e002c3eee101871d93abdc90d9c5f651818450a0d3af718609",
                "sha256:b0db0cecf396033abb4a93c95d1602f268b3a68bb0a9cc06a7cff587bb9a7292",
                "sha256:cfee9164954c186b191b91d4193989ca994703b2fff406f71cf454a2d3c7327e",
                "sha256:e6347742ac8f35ded4a46ff835c60e68c22a536a8ae5c4422966d06946b6d4c6",
                "sha256:f27d93f0139a3c056172ebb5d4f9056e770fdf0206c2f422ff2ebbad142e09ed",
                "sha256:f57b76e46a58b63d1c6375017f4564a28f19a5ca912691fd2e4261b3414b618d"
            ],
            "version": "==2.7"
        },
        "csscompressor": {
            "hashes": [
                "sha256:afa22badbcf3120a4f392e4d22f9fff485c044a1feda4a950ecc5eba9dd31a05"
            ],
            "version": "==0.9.5"
        },
        "daiquiri": {
            "hashes": [
                "sha256:14f0c0746df96cb9c1c5b12ff4dca0bcb977d072c6f4424adcc54e1c0f548cd7",
                "sha256:c13a236b82b0ff6eda514bba71df595c61f12de024bc53c703a4c7511ddc94c1"
            ],
            "version": "==1.6.0"
        },
        "decorator": {
            "hashes": [
                "sha256:86156361c50488b84a3f148056ea716ca587df2f0de1d34750d35c21312725de",
                "sha256:f069f3a01830ca754ba5258fde2278454a0b5b79e0d7f5c13b3b97e57d4acff6"
            ],
            "version": "==4.4.0"
        },
        "defusedxml": {
            "hashes": [
                "sha256:6687150770438374ab581bb7a1b327a847dd9c5749e396102de3fad4e8a3ef93",
                "sha256:f684034d135af4c6cbb949b8a4d2ed61634515257a67299e5f940fbaa34377f5"
            ],
            "version": "==0.6.0"
        },
        "delegator.py": {
            "hashes": [
                "sha256:814657d96b98a244c479e3d5f6e9e850ac333e85f807d6bc846e72bbb2537806",
                "sha256:e6cc9cedab9ae59b169ee0422e17231adedadb144e63c0b5a60e6ff8adf8521b"
            ],
            "version": "==0.1.1"
        },
        "dictdiffer": {
            "hashes": [
                "sha256:97cf4ef98ebc1acf737074aed41e379cf48ab5ff528c92109dfb8e2e619e6809",
                "sha256:b3ad476fc9cca60302b52c50e1839342d2092aeaba586d69cbf9249f87f52463"
            ],
            "version": "==0.8.0"
        },
        "distro": {
            "hashes": [
                "sha256:362dde65d846d23baee4b5c058c8586f219b5a54be1cf5fc6ff55c4578392f57",
                "sha256:eedf82a470ebe7d010f1872c17237c79ab04097948800029994fa458e52fb4b4"
            ],
            "version": "==1.4.0"
        },
        "docutils": {
            "hashes": [
                "sha256:6c4f696463b79f1fb8ba0c594b63840ebd41f059e92b31957c46b74a4599b6d0",
                "sha256:9e4d7ecfc600058e07ba661411a2b7de2fd0fafa17d1a7f7361cd47b1175c827",
                "sha256:a2aeea129088da402665e92e0b25b04b073c04b2dce4ab65caaa38b7ce2e1a99"
            ],
            "version": "==0.15.2"
        },
        "entrypoints": {
            "hashes": [
                "sha256:589f874b313739ad35be6e0cd7efde2a4e9b6fea91edcc34e58ecbb8dbe56d19",
                "sha256:c70dd71abe5a8c85e55e12c19bd91ccfeec11a6e99044204511f9ed547d48451"
            ],
            "version": "==0.3"
        },
        "google-auth": {
            "hashes": [
                "sha256:0f7c6a64927d34c1a474da92cfc59e552a5d3b940d3266606c6a28b72888b9e4",
                "sha256:20705f6803fd2c4d1cc2dcb0df09d4dfcb9a7d51fd59e94a3a28231fd93119ed"
            ],
            "version": "==1.6.3"
        },
        "grpcio": {
            "hashes": [
                "sha256:1303578092f1f6e4bfbc354c04ac422856c393723d3ffa032fff0f7cb5cfd693",
                "sha256:229c6b313cd82bec8f979b059d87f03cc1a48939b543fe170b5a9c5cf6a6bc69",
                "sha256:3cd3d99a8b5568d0d186f9520c16121a0f2a4bcad8e2b9884b76fb88a85a7774",
                "sha256:41cfb222db358227521f9638a6fbc397f310042a4db5539a19dea01547c621cd",
                "sha256:43330501660f636fd6547d1e196e395cd1e2c2ae57d62219d6184a668ffebda0",
                "sha256:45d7a2bd8b4f25a013296683f4140d636cdbb507d94a382ea5029a21e76b1648",
                "sha256:47dc935658a13b25108823dabd010194ddea9610357c5c1ef1ad7b3f5157ebee",
                "sha256:480aa7e2b56238badce0b9413a96d5b4c90c3bfbd79eba5a0501e92328d9669e",
                "sha256:4a0934c8b0f97e1d8c18e76c45afc0d02d33ab03125258179f2ac6c7a13f3626",
                "sha256:5624dab19e950f99e560400c59d87b685809e4cfcb2c724103f1ab14c06071f7",
                "sha256:60515b1405bb3dadc55e6ca99429072dad3e736afcf5048db5452df5572231ff",
                "sha256:610f97ebae742a57d336a69b09a9c7d7de1f62aa54aaa8adc635b38f55ba4382",
                "sha256:64ea189b2b0859d1f7b411a09185028744d494ef09029630200cc892e366f169",
                "sha256:686090c6c1e09e4f49585b8508d0a31d58bc3895e4049ea55b197d1381e9f70f",
                "sha256:7745c365195bb0605e3d47b480a2a4d1baa8a41a5fd0a20de5fa48900e2c886a",
                "sha256:79491e0d2b77a1c438116bf9e5f9e2e04e78b78524615e2ce453eff62db59a09",
                "sha256:825177dd4c601c487836b7d6b4ba268db59787157911c623ba59a7c03c8d3adc",
                "sha256:8a060e1f72fb94eee8a035ed29f1201ce903ad14cbe27bda56b4a22a8abda045",
                "sha256:90168cc6353e2766e47b650c963f21cfff294654b10b3a14c67e26a4e3683634",
                "sha256:94b7742734bceeff6d8db5edb31ac844cb68fc7f13617eca859ff1b78bb20ba1",
                "sha256:962aebf2dd01bbb2cdb64580e61760f1afc470781f9ecd5fe8f3d8dcd8cf4556",
                "sha256:9c8d9eacdce840b72eee7924c752c31b675f8aec74790e08cff184a4ea8aa9c1",
                "sha256:af5b929debc336f6bab9b0da6915f9ee5e41444012aed6a79a3c7e80d7662fdf",
                "sha256:b9cdb87fc77e9a3eabdc42a512368538d648fa0760ad30cf97788076985c790a",
                "sha256:c5e6380b90b389454669dc67d0a39fb4dc166416e01308fcddd694236b8329ef",
                "sha256:d60c90fe2bfbee735397bf75a2f2c4e70c5deab51cd40c6e4fa98fae018c8db6",
                "sha256:d8582c8b1b1063249da1588854251d8a91df1e210a328aeb0ece39da2b2b763b",
                "sha256:ddbf86ba3aa0ad8fed2867910d2913ee237d55920b55f1d619049b3399f04efc",
                "sha256:e46bc0664c5c8a0545857aa7a096289f8db148e7f9cca2d0b760113e8994bddc",
                "sha256:f6437f70ec7fed0ca3a0eef1146591bb754b418bb6c6b21db74f0333d624e135",
                "sha256:f71693c3396530c6b00773b029ea85e59272557e9bd6077195a6593e4229892a",
                "sha256:f79f7455f8fbd43e8e9d61914ecf7f48ba1c8e271801996fef8d6a8f3cc9f39f"
            ],
            "version": "==1.23.0"
        },
        "idna": {
            "hashes": [
                "sha256:c357b3f628cf53ae2c4c05627ecc484553142ca23264e593d327bcde5e9c3407",
                "sha256:ea8b7f6188e6fa117537c3df7da9fc686d485087abf6ac197f9c46432f7e4a3c"
            ],
            "version": "==2.8"
        },
        "ipykernel": {
            "hashes": [
                "sha256:167c3ef08450f5e060b76c749905acb0e0fbef9365899377a4a1eae728864383",
                "sha256:b503913e0b4cce7ed2de965457dfb2edd633e8234161a60e23f2fe2161345d12"
            ],
            "version": "==5.1.2"
        },
        "ipython": {
            "hashes": [
                "sha256:c4ab005921641e40a68e405e286e7a1fcc464497e14d81b6914b4fd95e5dee9b",
                "sha256:dd76831f065f17bddd7eaa5c781f5ea32de5ef217592cf019e34043b56895aa1"
            ],
            "version": "==7.8.0"
        },
        "ipython-genutils": {
            "hashes": [
                "sha256:72dd37233799e619666c9f639a9da83c34013a73e8bbc79a7a6348d93c61fab8",
                "sha256:eb2e116e75ecef9d4d228fdc66af54269afa26ab4463042e33785b887c628ba8"
            ],
            "version": "==0.2.0"
        },
        "iso8601": {
            "hashes": [
                "sha256:210e0134677cc0d02f6028087fee1df1e1d76d372ee1db0bf30bf66c5c1c89a3",
                "sha256:49c4b20e1f38aa5cf109ddcd39647ac419f928512c869dc01d5c7098eddede82",
                "sha256:bbbae5fb4a7abfe71d4688fd64bff70b91bbd74ef6a99d964bab18f7fdf286dd"
            ],
            "version": "==0.1.12"
        },
        "jedi": {
            "hashes": [
                "sha256:786b6c3d80e2f06fd77162a07fed81b8baa22dde5d62896a790a331d6ac21a27",
                "sha256:ba859c74fa3c966a22f2aeebe1b74ee27e2a462f56d3f5f7ca4a59af61bfe42e"
            ],
            "version": "==0.15.1"
        },
        "jinja2": {
            "hashes": [
                "sha256:065c4f02ebe7f7cf559e49ee5a95fb800a9e4528727aec6f24402a5374c65013",
                "sha256:14dd6caf1527abb21f08f86c784eac40853ba93edb79552aa1e4b8aef1b61c7b"
            ],
            "version": "==2.10.1"
        },
        "jmespath": {
            "hashes": [
                "sha256:3720a4b1bd659dd2eecad0666459b9788813e032b83e7ba58578e48254e0a0e6",
                "sha256:bde2aef6f44302dfb30320115b17d030798de8c4110e28d5cf6cf91a7a31074c"
            ],
            "version": "==0.9.4"
        },
        "jsonschema": {
            "hashes": [
                "sha256:5f9c0a719ca2ce14c5de2fd350a64fd2d13e8539db29836a86adc990bb1a068f",
                "sha256:8d4a2b7b6c2237e0199c8ea1a6d3e05bf118e289ae2b9d7ba444182a2959560d"
            ],
            "version": "==3.0.2"
        },
        "jupyter-client": {
            "hashes": [
                "sha256:4274f2eef4265bfd00216f44993aa50d890a1abe55e414c817128cf0338ae66a",
                "sha256:4c274aaa3d87b83fa6c6853463f54b8bbff137aeb71e65896ab111c17a62ae63"
            ],
            "version": "==5.3.2"
        },
        "jupyter-contrib-core": {
            "hashes": [
                "sha256:1ec81e275a8f5858d56b0c4c6cd85335aa8e915001b8657fe51c620c3cdde50f",
                "sha256:e65bc0e932ff31801003cef160a4665f2812efe26a53801925a634735e9a5794"
            ],
            "version": "==0.3.3"
        },
        "jupyter-contrib-nbextensions": {
            "hashes": [
                "sha256:2c071f0aa208c569666f656bdc0f66906ca493cf9f06f46db6350db11030ff40",
                "sha256:eecd28ecc2fc410226c0a3d4932ed2fac4860ccf8d9e9b1b29548835a35b22ab"
            ],
            "version": "==0.5.1"
        },
        "jupyter-core": {
            "hashes": [
                "sha256:2c6e7c1e9f2ac45b5c2ceea5730bc9008d92fe59d0725eac57b04c0edfba24f7",
                "sha256:f4fa22d6cf25f34807c995f22d2923693575c70f02557bcbfbe59bd5ec8d8b84"
            ],
            "version": "==4.5.0"
        },
        "jupyter-highlight-selected-word": {
            "hashes": [
                "sha256:9545dfa9cb057eebe3a5795604dcd3a5294ea18637e553f61a0b67c1b5903c58",
                "sha256:9fa740424859a807950ca08d2bfd28a35154cd32dd6d50ac4e0950022adc0e7b"
            ],
            "version": "==0.2.0"
        },
        "jupyter-latex-envs": {
            "hashes": [
                "sha256:070a31eb2dc488bba983915879a7c2939247bf5c3b669b398bdb36a9b5343872"
            ],
            "version": "==1.4.6"
        },
        "jupyter-nbextensions-configurator": {
            "hashes": [
                "sha256:e5e86b5d9d898e1ffb30ebb08e4ad8696999f798fef3ff3262d7b999076e4e83"
            ],
            "version": "==0.4.1"
        },
        "jupyter-nbutils": {
            "hashes": [
                "sha256:4630d4fc56c2c967e18d884895e8cc947dca698fe2f6ab1b021bdad2a8464243",
                "sha256:dcd4e8ca9f53880f1d87e1a351ec9fc9d3b337553e90209b7fa16aa6bcb13390"
            ],
            "version": "==0.1.3"
        },
        "jupyter-require": {
            "hashes": [
                "sha256:8647630b165454ead3625b59ed8f3a7eb7d61783313824f328491f9c6896c079",
                "sha256:e42a8d7e238418344ce5108d877dad23429f1d2faf89945a20d0c36b7b4786ca"
<<<<<<< HEAD
            ],
            "version": "==0.3.0"
        },
        "kubernetes": {
            "hashes": [
                "sha256:cbf217c5988516f79dec14f82a228f9897817717b7a53c538f84adf5217b9ca7",
                "sha256:ef2b6d53708cf7f8864e6775fb45e3f76a92607785c422034d7e1d1063399597"
            ],
=======
            ],
            "version": "==0.3.0"
        },
        "kubernetes": {
            "hashes": [
                "sha256:cbf217c5988516f79dec14f82a228f9897817717b7a53c538f84adf5217b9ca7",
                "sha256:ef2b6d53708cf7f8864e6775fb45e3f76a92607785c422034d7e1d1063399597"
            ],
>>>>>>> 6f2ba260
            "version": "==8.0.2"
        },
        "lxml": {
            "hashes": [
                "sha256:02ca7bf899da57084041bb0f6095333e4d239948ad3169443f454add9f4e9cb4",
                "sha256:096b82c5e0ea27ce9138bcbb205313343ee66a6e132f25c5ed67e2c8d960a1bc",
                "sha256:0a920ff98cf1aac310470c644bc23b326402d3ef667ddafecb024e1713d485f1",
                "sha256:17cae1730a782858a6e2758fd20dd0ef7567916c47757b694a06ffafdec20046",
                "sha256:17e3950add54c882e032527795c625929613adbd2ce5162b94667334458b5a36",
                "sha256:1f4f214337f6ee5825bf90a65d04d70aab05526c08191ab888cb5149501923c5",
                "sha256:2e8f77db25b0a96af679e64ff9bf9dddb27d379c9900c3272f3041c4d1327c9d",
                "sha256:4dffd405390a45ecb95ab5ab1c1b847553c18b0ef8ed01e10c1c8b1a76452916",
                "sha256:6b899931a5648862c7b88c795eddff7588fb585e81cecce20f8d9da16eff96e0",
                "sha256:726c17f3e0d7a7200718c9a890ccfeab391c9133e363a577a44717c85c71db27",
                "sha256:760c12276fee05c36f95f8040180abc7fbebb9e5011447a97cdc289b5d6ab6fc",
                "sha256:796685d3969815a633827c818863ee199440696b0961e200b011d79b9394bbe7",
                "sha256:891fe897b49abb7db470c55664b198b1095e4943b9f82b7dcab317a19116cd38",
                "sha256:a471628e20f03dcdfde00770eeaf9c77811f0c331c8805219ca7b87ac17576c5",
                "sha256:a63b4fd3e2cabdcc9d918ed280bdde3e8e9641e04f3c59a2a3109644a07b9832",
                "sha256:b0b84408d4eabc6de9dd1e1e0bc63e7731e890c0b378a62443e5741cfd0ae90a",
                "sha256:be78485e5d5f3684e875dab60f40cddace2f5b2a8f7fede412358ab3214c3a6f",
                "sha256:c27eaed872185f047bb7f7da2d21a7d8913457678c9a100a50db6da890bc28b9",
                "sha256:c81cb40bff373ab7a7446d6bbca0190bccc5be3448b47b51d729e37799bb5692",
                "sha256:d11874b3c33ee441059464711cd365b89fa1a9cf19ae75b0c189b01fbf735b84",
                "sha256:e9c028b5897901361d81a4718d1db217b716424a0283afe9d6735fe0caf70f79",
                "sha256:fe489d486cd00b739be826e8c1be188ddb74c7a1ca784d93d06fda882a6a1681"
            ],
            "version": "==4.4.1"
        },
        "markupsafe": {
            "hashes": [
                "sha256:00bc623926325b26bb9605ae9eae8a215691f33cae5df11ca5424f06f2d1f473",
                "sha256:09027a7803a62ca78792ad89403b1b7a73a01c8cb65909cd876f7fcebd79b161",
                "sha256:09c4b7f37d6c648cb13f9230d847adf22f8171b1ccc4d5682398e77f40309235",
                "sha256:1027c282dad077d0bae18be6794e6b6b8c91d58ed8a8d89a89d59693b9131db5",
                "sha256:24982cc2533820871eba85ba648cd53d8623687ff11cbb805be4ff7b4c971aff",
                "sha256:29872e92839765e546828bb7754a68c418d927cd064fd4708fab9fe9c8bb116b",
                "sha256:43a55c2930bbc139570ac2452adf3d70cdbb3cfe5912c71cdce1c2c6bbd9c5d1",
                "sha256:46c99d2de99945ec5cb54f23c8cd5689f6d7177305ebff350a58ce5f8de1669e",
                "sha256:500d4957e52ddc3351cabf489e79c91c17f6e0899158447047588650b5e69183",
                "sha256:535f6fc4d397c1563d08b88e485c3496cf5784e927af890fb3c3aac7f933ec66",
                "sha256:62fe6c95e3ec8a7fad637b7f3d372c15ec1caa01ab47926cfdf7a75b40e0eac1",
                "sha256:6dd73240d2af64df90aa7c4e7481e23825ea70af4b4922f8ede5b9e35f78a3b1",
                "sha256:717ba8fe3ae9cc0006d7c451f0bb265ee07739daf76355d06366154ee68d221e",
                "sha256:79855e1c5b8da654cf486b830bd42c06e8780cea587384cf6545b7d9ac013a0b",
                "sha256:7c1699dfe0cf8ff607dbdcc1e9b9af1755371f92a68f706051cc8c37d447c905",
                "sha256:88e5fcfb52ee7b911e8bb6d6aa2fd21fbecc674eadd44118a9cc3863f938e735",
                "sha256:8defac2f2ccd6805ebf65f5eeb132adcf2ab57aa11fdf4c0dd5169a004710e7d",
                "sha256:98c7086708b163d425c67c7a91bad6e466bb99d797aa64f965e9d25c12111a5e",
                "sha256:9add70b36c5666a2ed02b43b335fe19002ee5235efd4b8a89bfcf9005bebac0d",
                "sha256:9bf40443012702a1d2070043cb6291650a0841ece432556f784f004937f0f32c",
                "sha256:ade5e387d2ad0d7ebf59146cc00c8044acbd863725f887353a10df825fc8ae21",
                "sha256:b00c1de48212e4cc9603895652c5c410df699856a2853135b3967591e4beebc2",
                "sha256:b1282f8c00509d99fef04d8ba936b156d419be841854fe901d8ae224c59f0be5",
                "sha256:b2051432115498d3562c084a49bba65d97cf251f5a331c64a12ee7e04dacc51b",
                "sha256:ba59edeaa2fc6114428f1637ffff42da1e311e29382d81b339c1817d37ec93c6",
                "sha256:c8716a48d94b06bb3b2524c2b77e055fb313aeb4ea620c8dd03a105574ba704f",
                "sha256:cd5df75523866410809ca100dc9681e301e3c27567cf498077e8551b6d20e42f",
                "sha256:e249096428b3ae81b08327a63a485ad0878de3fb939049038579ac0ef61e17e7"
            ],
            "version": "==1.1.1"
        },
        "methodtools": {
            "hashes": [
                "sha256:0876910f21f11ce196d7208bd73076b9296b52cec44a21d2a0e8db0a7169eab7",
                "sha256:197f2304dd3d78c95119b31d457996280af03e04a001855f5da04a5af693da20"
            ],
            "version": "==0.1.0"
        },
        "mistune": {
            "hashes": [
                "sha256:59a3429db53c50b5c6bcc8a07f8848cb00d7dc8bdb431a4ab41920d201d4756e",
                "sha256:88a1051873018da288eee8538d476dffe1262495144b33ecb586c4ab266bb8d4"
            ],
            "version": "==0.8.4"
        },
        "nbconvert": {
            "hashes": [
                "sha256:427a468ec26e7d68a529b95f578d5cbf018cb4c1f889e897681c2b6d11897695",
                "sha256:48d3c342057a2cf21e8df820d49ff27ab9f25fc72b8f15606bd47967333b2709"
            ],
            "version": "==5.6.0"
        },
        "nbformat": {
            "hashes": [
                "sha256:b9a0dbdbd45bb034f4f8893cafd6f652ea08c8c1674ba83f2dc55d3955743b0b",
                "sha256:f7494ef0df60766b7cabe0a3651556345a963b74dbc16bc7c18479041170d402"
            ],
            "version": "==4.4.0"
        },
        "networkx": {
            "hashes": [
                "sha256:8311ddef63cf5c5c5e7c1d0212dd141d9a1fe3f474915281b73597ed5f1d4e3d"
            ],
            "index": "pypi",
            "version": "==2.3"
        },
        "notebook": {
            "hashes": [
                "sha256:660976fe4fe45c7aa55e04bf4bccb9f9566749ff637e9020af3422f9921f9a5d",
                "sha256:b0a290f5cc7792d50a21bec62b3c221dd820bf00efa916ce9aeec4b5354bde20"
            ],
            "version": "==6.0.1"
        },
        "numpy": {
            "hashes": [
                "sha256:05dbfe72684cc14b92568de1bc1f41e5f62b00f714afc9adee42f6311738091f",
                "sha256:0d82cb7271a577529d07bbb05cb58675f2deb09772175fab96dc8de025d8ac05",
                "sha256:10132aa1fef99adc85a905d82e8497a580f83739837d7cbd234649f2e9b9dc58",
                "sha256:12322df2e21f033a60c80319c25011194cd2a21294cc66fee0908aeae2c27832",
                "sha256:16f19b3aa775dddc9814e02a46b8e6ae6a54ed8cf143962b4e53f0471dbd7b16",
                "sha256:3d0b0989dd2d066db006158de7220802899a1e5c8cf622abe2d0bd158fd01c2c",
                "sha256:438a3f0e7b681642898fd7993d38e2bf140a2d1eafaf3e89bb626db7f50db355",
                "sha256:5fd214f482ab53f2cea57414c5fb3e58895b17df6e6f5bca5be6a0bb6aea23bb",
                "sha256:73615d3edc84dd7c4aeb212fa3748fb83217e00d201875a47327f55363cef2df",
                "sha256:7bd355ad7496f4ce1d235e9814ec81ee3d28308d591c067ce92e49f745ba2c2f",
                "sha256:7d077f2976b8f3de08a0dcf5d72083f4af5411e8fddacd662aae27baa2601196",
                "sha256:a4092682778dc48093e8bda8d26ee8360153e2047826f95a3f5eae09f0ae3abf",
                "sha256:b458de8624c9f6034af492372eb2fee41a8e605f03f4732f43fc099e227858b2",
                "sha256:e70fc8ff03a961f13363c2c95ef8285e0cf6a720f8271836f852cc0fa64e97c8",
                "sha256:ee8e9d7cad5fe6dde50ede0d2e978d81eafeaa6233fb0b8719f60214cf226578",
                "sha256:f4a4f6aba148858a5a5d546a99280f71f5ee6ec8182a7d195af1a914195b21a2"
            ],
            "index": "pypi",
            "version": "==1.17.2"
        },
        "oauthlib": {
            "hashes": [
                "sha256:bee41cc35fcca6e988463cacc3bcb8a96224f470ca547e697b604cc697b2f889",
                "sha256:df884cd6cbe20e32633f1db1072e9356f53638e4361bef4e8b03c9127c9328ea"
            ],
            "version": "==3.1.0"
        },
        "openshift": {
            "hashes": [
                "sha256:8465c3ffafab9ac54fda32253cecc4645a181dd276426132caf45be1e85200dd"
            ],
            "version": "==0.8.0"
        },
        "packaging": {
            "hashes": [
                "sha256:a7ac867b97fdc07ee80a8058fe4435ccd274ecc3b0ed61d852d7d53055528cf9",
                "sha256:c491ca87294da7cc01902edbe30a5bc6c4c28172b5138ab4e4aa1b9d7bfaeafe"
            ],
            "version": "==19.1"
        },
        "oauthlib": {
            "hashes": [
                "sha256:bee41cc35fcca6e988463cacc3bcb8a96224f470ca547e697b604cc697b2f889",
                "sha256:df884cd6cbe20e32633f1db1072e9356f53638e4361bef4e8b03c9127c9328ea"
            ],
            "version": "==3.1.0"
        },
        "openshift": {
            "hashes": [
                "sha256:8465c3ffafab9ac54fda32253cecc4645a181dd276426132caf45be1e85200dd"
            ],
            "version": "==0.8.0"
        },
        "packaging": {
            "hashes": [
                "sha256:a7ac867b97fdc07ee80a8058fe4435ccd274ecc3b0ed61d852d7d53055528cf9",
                "sha256:c491ca87294da7cc01902edbe30a5bc6c4c28172b5138ab4e4aa1b9d7bfaeafe"
            ],
            "version": "==19.1"
        },
        "oauthlib": {
            "hashes": [
                "sha256:bee41cc35fcca6e988463cacc3bcb8a96224f470ca547e697b604cc697b2f889",
                "sha256:df884cd6cbe20e32633f1db1072e9356f53638e4361bef4e8b03c9127c9328ea"
            ],
            "version": "==3.1.0"
        },
        "openshift": {
            "hashes": [
                "sha256:8465c3ffafab9ac54fda32253cecc4645a181dd276426132caf45be1e85200dd"
            ],
            "version": "==0.8.0"
        },
        "packaging": {
            "hashes": [
                "sha256:a7ac867b97fdc07ee80a8058fe4435ccd274ecc3b0ed61d852d7d53055528cf9",
                "sha256:c491ca87294da7cc01902edbe30a5bc6c4c28172b5138ab4e4aa1b9d7bfaeafe"
            ],
            "version": "==19.1"
        },
        "oauthlib": {
            "hashes": [
                "sha256:bee41cc35fcca6e988463cacc3bcb8a96224f470ca547e697b604cc697b2f889",
                "sha256:df884cd6cbe20e32633f1db1072e9356f53638e4361bef4e8b03c9127c9328ea"
            ],
            "version": "==3.1.0"
        },
        "openshift": {
            "hashes": [
                "sha256:8465c3ffafab9ac54fda32253cecc4645a181dd276426132caf45be1e85200dd"
            ],
            "version": "==0.8.0"
        },
        "packaging": {
            "hashes": [
                "sha256:a7ac867b97fdc07ee80a8058fe4435ccd274ecc3b0ed61d852d7d53055528cf9",
                "sha256:c491ca87294da7cc01902edbe30a5bc6c4c28172b5138ab4e4aa1b9d7bfaeafe"
            ],
            "version": "==19.1"
        },
        "pandas": {
            "hashes": [
                "sha256:18d91a9199d1dfaa01ad645f7540370ba630bdcef09daaf9edf45b4b1bca0232",
                "sha256:3f26e5da310a0c0b83ea50da1fd397de2640b02b424aa69be7e0784228f656c9",
                "sha256:4182e32f4456d2c64619e97c58571fa5ca0993d1e8c2d9ca44916185e1726e15",
                "sha256:426e590e2eb0e60f765271d668a30cf38b582eaae5ec9b31229c8c3c10c5bc21",
                "sha256:5eb934a8f0dc358f0e0cdf314072286bbac74e4c124b64371395e94644d5d919",
                "sha256:717928808043d3ea55b9bcde636d4a52d2236c246f6df464163a66ff59980ad8",
                "sha256:8145f97c5ed71827a6ec98ceaef35afed1377e2d19c4078f324d209ff253ecb5",
                "sha256:8744c84c914dcc59cbbb2943b32b7664df1039d99e834e1034a3372acb89ea4d",
                "sha256:c1ac1d9590d0c9314ebf01591bd40d4c03d710bfc84a3889e5263c97d7891dee",
                "sha256:cb2e197b7b0687becb026b84d3c242482f20cbb29a9981e43604eb67576da9f6",
                "sha256:d4001b71ad2c9b84ff18b182cea22b7b6cbf624216da3ea06fb7af28d1f93165",
                "sha256:d8930772adccb2882989ab1493fa74bd87d47c8ac7417f5dd3dd834ba8c24dc9",
                "sha256:dfbb0173ee2399bc4ed3caf2d236e5c0092f948aafd0a15fbe4a0e77ee61a958",
                "sha256:eebfbba048f4fa8ac711b22c78516e16ff8117d05a580e7eeef6b0c2be554c18",
                "sha256:f1b21bc5cf3dbea53d33615d1ead892dfdae9d7052fa8898083bec88be20dcd2"
            ],
            "index": "pypi",
            "version": "==0.25.1"
        },
        "pandocfilters": {
            "hashes": [
                "sha256:b3dd70e169bb5449e6bc6ff96aea89c5eea8c5f6ab5e207fc2f521a2cf4a0da9"
            ],
            "version": "==1.4.2"
        },
        "parse": {
            "hashes": [
                "sha256:a5fca7000c6588d77bc65c28f3f21bfce03b5e44daa8f9f07c17fe364990d717"
            ],
            "index": "pypi",
            "version": "==1.12.1"
        },
        "parso": {
            "hashes": [
                "sha256:63854233e1fadb5da97f2744b6b24346d2750b85965e7e399bec1620232797dc",
                "sha256:666b0ee4a7a1220f65d367617f2cd3ffddff3e205f3f16a0284df30e774c2a9c"
            ],
            "version": "==0.5.1"
        },
        "pexpect": {
            "hashes": [
                "sha256:2094eefdfcf37a1fdbfb9aa090862c1a4878e5c7e0e7e7088bdb511c558e5cd1",
                "sha256:9e2c1fd0e6ee3a49b28f95d4b33bc389c89b20af6a1255906e90ff1262ce62eb"
            ],
            "markers": "sys_platform != 'win32'",
            "version": "==4.7.0"
        },
        "pickleshare": {
            "hashes": [
                "sha256:87683d47965c1da65cdacaf31c8441d12b8044cdec9aca500cd78fc2c683afca",
                "sha256:9649af414d74d4df115d5d718f82acb59c9d418196b7b4290ed47a12ce62df56"
            ],
            "version": "==0.7.5"
        },
        "plotly": {
            "hashes": [
                "sha256:0f0cd50a8bad5acadfc95af367820da8ed3e1569d83ef13bb218cc4259dcf219",
                "sha256:b1ff1f29dffca9085847dcb3b8a92d4c3750c433996cf620b0b3c9dcf8a7b268"
            ],
            "index": "pypi",
            "version": "==4.1.1"
        },
        "prettyprinter": {
            "hashes": [
                "sha256:358a58f276cb312e3ca29d7a7f244c91e4e0bda7848249d30e4f36d2eb58b67c",
                "sha256:9fe5da7ec53510881dd35d7a5c677ba45f34cfe6a8e78d1abd20652cf82139a8"
            ],
            "index": "pypi",
            "version": "==0.18.0"
        },
        "prometheus-client": {
            "hashes": [
                "sha256:71cd24a2b3eb335cb800c7159f423df1bd4dcd5171b234be15e3f31ec9f622da"
            ],
            "version": "==0.7.1"
        },
        "prompt-toolkit": {
            "hashes": [
                "sha256:11adf3389a996a6d45cc277580d0d53e8a5afd281d0c9ec71b28e6f121463780",
                "sha256:2519ad1d8038fd5fc8e770362237ad0364d16a7650fb5724af6997ed5515e3c1",
                "sha256:977c6583ae813a37dc1c2e1b715892461fcbdaa57f6fc62f33a528c4886c8f55"
            ],
            "version": "==2.0.9"
        },
        "protobuf": {
            "hashes": [
                "sha256:06d052733d5d3d7717278b7d2cc243823b51cb54bdbee1b08b89dbe0a1bc13c1",
                "sha256:12e3f3b3d56cfd7d9fd3ec6c0e85c2c5e9a6ba0ae7bdef83cf6174914293327d",
                "sha256:3801142e73ed1798bdc9dd505e2bd9c3162cd5a620af45ca314d8b267bc00502",
                "sha256:40cda57cb2a7e006f833a3e3f9107277588c9e707345a3c0b5df54fb0461b611",
                "sha256:4efc44083168e33a325d524c3ce3d43ac2ff5d5af4158ae6fb85a2ed1a0b68f8",
                "sha256:50e6383c6f56e1c95aa770d3231b139e9aa8c233fb8e0408fba57a47c943911a",
                "sha256:73ca898affd1671504458224f49e2bda661fe46fbd38f525fe658ffd6cb602ab",
                "sha256:7cd1f2d92499c3fcca2b2a7b2c7573c665eea90ff56f322bbced646eb4413573",
                "sha256:869d12be4f306c64282f77aab0a46c1c717e24ba49ac3bb039c2160684edae00",
                "sha256:8cd42d7513a244ae14dad5a638bf276dbb8e91caffc3465d1ec1e22bbf492f09",
                "sha256:bb824e94980bfd711101c648dd9e0d9562907617bf60c936e21739101d1b325b",
                "sha256:c897b011a10d220cdbf399286c7e2a26ad6c013fa50a30a0204d2be1548fea1f",
                "sha256:c9652260da7862c5ebd317104bcaba3b591874ca1f5c5c7083f5502dafbb1aa3",
                "sha256:d26ac8c604dfe13e91b05e15ef7dce848c1d63815d79a8c940ab16b5a5adc80b",
                "sha256:df4a0d1c96e0ca909e2fae52524f0f1a78aaf387edc51f3e5ee2893a8c42b070",
                "sha256:e3f7e1d8e5e972c3cf8dc46268ba2b43b3d2e5d7e4968d26e333100c8f311f0b"
            ],
            "version": "==3.10.0rc1"
        },
        "psycopg2-binary": {
            "hashes": [
                "sha256:080c72714784989474f97be9ab0ddf7b2ad2984527e77f2909fcd04d4df53809",
                "sha256:110457be80b63ff4915febb06faa7be002b93a76e5ba19bf3f27636a2ef58598",
                "sha256:171352a03b22fc099f15103959b52ee77d9a27e028895d7e5fde127aa8e3bac5",
                "sha256:19d013e7b0817087517a4b3cab39c084d78898369e5c46258aab7be4f233d6a1",
                "sha256:249b6b21ae4eb0f7b8423b330aa80fab5f821b9ffc3f7561a5e2fd6bb142cf5d",
                "sha256:2ac0731d2d84b05c7bb39e85b7e123c3a0acd4cda631d8d542802c88deb9e87e",
                "sha256:2b6d561193f0dc3f50acfb22dd52ea8c8dfbc64bcafe3938b5f209cc17cb6f00",
                "sha256:2bd23e242e954214944481124755cbefe7c2cf563b1a54cd8d196d502f2578bf",
                "sha256:3e1239242ca60b3725e65ab2f13765fc199b03af9eaf1b5572f0e97bdcee5b43",
                "sha256:3eb70bb697abbe86b1d2b1316370c02ba320bfd1e9e35cf3b9566a855ea8e4e5",
                "sha256:51a2fc7e94b98bd1bb5d4570936f24fc2b0541b63eccadf8fdea266db8ad2f70",
                "sha256:52f1bdafdc764b7447e393ed39bb263eccb12bfda25a4ac06d82e3a9056251f6",
                "sha256:5b3581319a3951f1e866f4f6c5e42023db0fae0284273b82e97dfd32c51985cd",
                "sha256:63c1b66e3b2a3a336288e4bcec499e0dc310cd1dceaed1c46fa7419764c68877",
                "sha256:8123a99f24ecee469e5c1339427bcdb2a33920a18bb5c0d58b7c13f3b0298ba3",
                "sha256:85e699fcabe7f817c0f0a412d4e7c6627e00c412b418da7666ff353f38e30f67",
                "sha256:8dbff4557bbef963697583366400822387cccf794ccb001f1f2307ed21854c68",
                "sha256:908d21d08d6b81f1b7e056bbf40b2f77f8c499ab29e64ec5113052819ef1c89b",
                "sha256:af39d0237b17d0a5a5f638e9dffb34013ce2b1d41441fd30283e42b22d16858a",
                "sha256:af51bb9f055a3f4af0187149a8f60c9d516cf7d5565b3dac53358796a8fb2a5b",
                "sha256:b2ecac57eb49e461e86c092761e6b8e1fd9654dbaaddf71a076dcc869f7014e2",
                "sha256:cd37cc170678a4609becb26b53a2bc1edea65177be70c48dd7b39a1149cabd6e",
                "sha256:d17e3054b17e1a6cb8c1140f76310f6ede811e75b7a9d461922d2c72973f583e",
                "sha256:d305313c5a9695f40c46294d4315ed3a07c7d2b55e48a9010dad7db7a66c8b7f",
                "sha256:dd0ef0eb1f7dd18a3f4187226e226a7284bda6af5671937a221766e6ef1ee88f",
                "sha256:e1adff53b56db9905db48a972fb89370ad5736e0450b96f91bcf99cadd96cfd7",
                "sha256:f0d43828003c82dbc9269de87aa449e9896077a71954fbbb10a614c017e65737",
                "sha256:f78e8b487de4d92640105c1389e5b90be3496b1d75c90a666edd8737cc2dbab7"
            ],
            "version": "==2.8.3"
        },
        "ptyprocess": {
            "hashes": [
                "sha256:923f299cc5ad920c68f2bc0bc98b75b9f838b93b599941a6b63ddbc2476394c0",
                "sha256:d7cc528d76e76342423ca640335bd3633420dc1366f258cb31d05e865ef5ca1f"
            ],
            "markers": "os_name != 'nt'",
            "version": "==0.6.0"
        },
        "pyasn1": {
            "hashes": [
                "sha256:62cdade8b5530f0b185e09855dd422bc05c0bbff6b72ff61381c09dac7befd8c",
                "sha256:a9495356ca1d66ed197a0f72b41eb1823cf7ea8b5bd07191673e8147aecf8604"
            ],
            "version": "==0.4.7"
        },
        "pyasn1-modules": {
            "hashes": [
                "sha256:43c17a83c155229839cc5c6b868e8d0c6041dba149789b6d6e28801c64821722",
                "sha256:e30199a9d221f1b26c885ff3d87fd08694dbbe18ed0e8e405a2a7126d30ce4c0"
            ],
            "version": "==0.2.6"
        },
        "pycparser": {
            "hashes": [
                "sha256:a988718abfad80b6b157acce7bf130a30876d27603738ac39f140993246b25b3"
            ],
            "version": "==2.19"
        },
        "pydgraph": {
            "hashes": [
                "sha256:38bfa37b785bf5bcf53f58a02ce8417d40c83723c6b2cdbf428437fbc517ce61",
                "sha256:b4c91156aef5ef0899bee52224dab7ad8cf8ae63a82d16011d372f18f91090f7"
            ],
            "version": "==2.0.2"
        },
        "pyelftools": {
            "hashes": [
                "sha256:89c6da6f56280c37a5ff33468591ba9a124e17d71fe42de971818cbff46c1b24"
            ],
            "version": "==0.25"
        },
        "pygments": {
            "hashes": [
                "sha256:71e430bc85c88a430f000ac1d9b331d2407f681d6f6aec95e8bcfbc3df5b0127",
                "sha256:881c4c157e45f30af185c1ffe8d549d48ac9127433f2c380c24b84572ad66297"
            ],
            "version": "==2.4.2"
        },
        "pyjwt": {
            "hashes": [
                "sha256:5c6eca3c2940464d106b99ba83b00c6add741c9becaec087fb7ccdefea71350e",
                "sha256:8d59a976fb773f3e6a39c85636357c4f0e242707394cadadd9814f5cbaa20e96"
            ],
            "version": "==1.7.1"
        },
        "pyparsing": {
            "hashes": [
                "sha256:6f98a7b9397e206d78cc01df10131398f1c8b8510a2f4d97d9abd82e1aacdd80",
                "sha256:d9338df12903bbf5d65a0e4e87c2161968b10d2e489652bb47001d82a9b028b4"
            ],
            "version": "==2.4.2"
        },
        "pyrsistent": {
            "hashes": [
                "sha256:34b47fa169d6006b32e99d4b3c4031f155e6e68ebcc107d6454852e8e0ee6533"
            ],
            "version": "==0.15.4"
        },
        "python-dateutil": {
            "hashes": [
                "sha256:7e6584c74aeed623791615e26efd690f29817a27c73085b78e4bad02493df2fb",
                "sha256:c89805f6f4d64db21ed966fda138f8a5ed7a4fdbc1a8ee329ce1b74e3c74da9e"
            ],
            "markers": "python_version >= '2.7'",
            "version": "==2.8.0"
        },
        "python-string-utils": {
            "hashes": [
                "sha256:05d24a8d884b629b534af992dc1f35dc4de4c73678ffdffa0efcbe667058af1f"
            ],
            "version": "==0.6.0"
        },
        "pytz": {
            "hashes": [
                "sha256:26c0b32e437e54a18161324a2fca3c4b9846b74a8dccddd843113109e1116b32",
                "sha256:c894d57500a4cd2d5c71114aaab77dbab5eabd9022308ce5ac9bb93a60a6f0c7"
            ],
            "version": "==2019.2"
        },
        "pyyaml": {
            "hashes": [
                "sha256:0113bc0ec2ad727182326b61326afa3d1d8280ae1122493553fd6f4397f33df9",
                "sha256:01adf0b6c6f61bd11af6e10ca52b7d4057dd0be0343eb9283c878cf3af56aee4",
                "sha256:5124373960b0b3f4aa7df1707e63e9f109b5263eca5976c66e08b1c552d4eaf8",
                "sha256:5ca4f10adbddae56d824b2c09668e91219bb178a1eee1faa56af6f99f11bf696",
                "sha256:7907be34ffa3c5a32b60b95f4d95ea25361c951383a894fec31be7252b2b6f34",
                "sha256:7ec9b2a4ed5cad025c2278a1e6a19c011c80a3caaac804fd2d329e9cc2c287c9",
                "sha256:87ae4c829bb25b9fe99cf71fbb2140c448f534e24c998cc60f39ae4f94396a73",
                "sha256:9de9919becc9cc2ff03637872a440195ac4241c80536632fffeb6a1e25a74299",
                "sha256:a5a85b10e450c66b49f98846937e8cfca1db3127a9d5d1e31ca45c3d0bef4c5b",
                "sha256:b0997827b4f6a7c286c01c5f60384d218dca4ed7d9efa945c3e1aa623d5709ae",
                "sha256:b631ef96d3222e62861443cc89d6563ba3eeb816eeb96b2629345ab795e53681",
                "sha256:bf47c0607522fdbca6c9e817a6e81b08491de50f3766a7a0e6a5be7905961b41",
                "sha256:f81025eddd0327c7d4cfe9b62cf33190e1e736cc6e97502b3ec425f574b3e7a8"
            ],
            "version": "==5.1.2"
        },
        "pyzmq": {
            "hashes": [
                "sha256:01636e95a88d60118479041c6aaaaf5419c6485b7b1d37c9c4dd424b7b9f1121",
                "sha256:021dba0d1436516092c624359e5da51472b11ba8edffa334218912f7e8b65467",
                "sha256:0463bd941b6aead494d4035f7eebd70035293dd6caf8425993e85ad41de13fa3",
                "sha256:05fd51edd81eed798fccafdd49c936b6c166ffae7b32482e4d6d6a2e196af4e6",
                "sha256:1fadc8fbdf3d22753c36d4172169d184ee6654f8d6539e7af25029643363c490",
                "sha256:22efa0596cf245a78a99060fe5682c4cd00c58bb7614271129215c889062db80",
                "sha256:260c70b7c018905ec3659d0f04db735ac830fe27236e43b9dc0532cf7c9873ef",
                "sha256:2762c45e289732d4450406cedca35a9d4d71e449131ba2f491e0bf473e3d2ff2",
                "sha256:2fc6cada8dc53521c1189596f1898d45c5f68603194d3a6453d6db4b27f4e12e",
                "sha256:343b9710a61f2b167673bea1974e70b5dccfe64b5ed10626798f08c1f7227e72",
                "sha256:41bf96d5f554598a0632c3ec28e3026f1d6591a50f580df38eff0b8067efb9e7",
                "sha256:856b2cdf7a1e2cbb84928e1e8db0ea4018709b39804103d3a409e5584f553f57",
                "sha256:85b869abc894672de9aecdf032158ea8ad01e2f0c3b09ef60e3687fb79418096",
                "sha256:93f44739db69234c013a16990e43db1aa0af3cf5a4b8b377d028ff24515fbeb3",
                "sha256:98fa3e75ccb22c0dc99654e3dd9ff693b956861459e8c8e8734dd6247b89eb29",
                "sha256:9a22c94d2e93af8bebd4fcf5fa38830f5e3b1ff0d4424e2912b07651eb1bafb4",
                "sha256:a7d3f4b4bbb5d7866ae727763268b5c15797cbd7b63ea17f3b0ec1067da8994b",
                "sha256:b645a49376547b3816433a7e2d2a99135c8e651e50497e7ecac3bd126e4bea16",
                "sha256:cf0765822e78cf9e45451647a346d443f66792aba906bc340f4e0ac7870c169c",
                "sha256:dc398e1e047efb18bfab7a8989346c6921a847feae2cad69fedf6ca12fb99e2c",
                "sha256:dd5995ae2e80044e33b5077fb4bc2b0c1788ac6feaf15a6b87a00c14b4bdd682",
                "sha256:e03fe5e07e70f245dc9013a9d48ae8cc4b10c33a1968039c5a3b64b5d01d083d",
                "sha256:ea09a306144dff2795e48439883349819bef2c53c0ee62a3c2fae429451843bb",
                "sha256:f4e37f33da282c3c319849877e34f97f0a3acec09622ec61b7333205bdd13b52",
                "sha256:fa4bad0d1d173dee3e8ef3c3eb6b2bb6c723fc7a661eeecc1ecb2fa99860dd45"
            ],
            "version": "==18.1.0"
        },
        "requests": {
            "hashes": [
                "sha256:11e007a8a2aa0323f5a921e9e6a2d7e4e67d9877e85773fba9ba6419025cbeb4",
                "sha256:9cf5292fcd0f598c671cfc1e0d7d1a7f13bb8085e9a590f48c010551dc6c4b31"
            ],
            "version": "==2.22.0"
        },
        "requests-oauthlib": {
            "hashes": [
                "sha256:bd6533330e8748e94bf0b214775fed487d309b8b8fe823dc45641ebcd9a32f57",
                "sha256:d3ed0c8f2e3bbc6b344fa63d6f933745ab394469da38db16bdddb461c7e25140"
            ],
            "version": "==1.2.0"
        },
        "retrying": {
            "hashes": [
                "sha256:08c039560a6da2fe4f2c426d0766e284d3b736e355f8dd24b37367b0bb41973b"
            ],
            "version": "==1.3.3"
        },
        "rfc5424-logging-handler": {
            "hashes": [
                "sha256:9ae14073ef6d76d0c730ad6b6e3aeece841a6d413672d282876c0506dc097257",
                "sha256:eaba528e47fba3e2845d52d559885cbc27a37db42a9d265ea539b3b4452d3057"
            ],
            "version": "==1.4.3"
        },
        "rsa": {
            "hashes": [
                "sha256:14ba45700ff1ec9eeb206a2ce76b32814958a98e372006c8fb76ba820211be66",
                "sha256:1a836406405730121ae9823e19c6e806c62bbad73f890574fff50efa4122c487"
            ],
            "version": "==4.0"
        },
        "ruamel.yaml": {
            "hashes": [
                "sha256:0db639b1b2742dae666c6fc009b8d1931ef15c9276ef31c0673cc6dcf766cf40",
                "sha256:412a6f5cfdc0525dee6a27c08f5415c7fd832a7afcb7a0ed7319628aed23d408"
            ],
            "version": "==0.16.5"
        },
        "ruamel.yaml.clib": {
            "hashes": [
                "sha256:0bbe19d3e099f8ba384e1846e6b54f245f58aeec8700edbbf9abb87afa54fd82",
                "sha256:2f38024592613f3a8772bbc2904be027d9abf463518ba145f2d0c8e6da27009f",
                "sha256:44449b3764a3f75815eea8ae5930b98e8326be64a90b0f782747318f861abfe0",
                "sha256:5710be9a357801c31c1eaa37b9bc92d38176d785af5b2f0c9751385c5dc9659a",
                "sha256:5a089acb6833ed5f412e24cbe3e665683064c1429824d2819137b5ade54435c3",
                "sha256:6143386ddd61599ea081c012a69a16e5bdd7b3c6c231bd039534365a48940f30",
                "sha256:6726aaf851f5f9e4cbdd3e1e414bc700bdd39220e8bc386415fd41c87b1b53c2",
                "sha256:68fbc3b5d94d145a391452f886ae5fca240cb7e3ab6bd66e1a721507cdaac28a",
                "sha256:75ebddf99ba9e0b48f32b5bdcf9e5a2b84c017da9e0db7bf11995fa414aa09cd",
                "sha256:79948a6712baa686773a43906728e20932c923f7b2a91be7347993be2d745e55",
                "sha256:8a2dd8e8b08d369558cade05731172c4b5e2f4c5097762c6b352bd28fd9f9dc4",
                "sha256:c747acdb5e8c242ab2280df6f0c239e62838af4bee647031d96b3db2f9cefc04",
                "sha256:cadc8eecd27414dca30366b2535cb5e3f3b47b4e2d6be7a0b13e4e52e459ff9f",
                "sha256:cee86ecc893a6a8ecaa7c6a9c2d06f75f614176210d78a5f155f8e78d6989509",
                "sha256:e59af39e895aff28ee5f55515983cab3466d1a029c91c04db29da1c0f09cf333",
                "sha256:eee7ecd2eee648884fae6c51ae50c814acdcc5d6340dc96c970158aebcd25ac6",
                "sha256:ef8d4522d231cb9b29f6cdd0edc8faac9d9715c60dc7becbd6eb82c915a98e5b",
                "sha256:f504d45230cc9abf2810623b924ae048b224a90adb01f97db4e766cfdda8e6eb"
            ],
            "markers": "platform_python_implementation == 'CPython' and python_version < '3.8'",
            "version": "==0.1.2"
        },
        "s3transfer": {
            "hashes": [
                "sha256:6efc926738a3cd576c2a79725fed9afde92378aa5c6a957e3af010cb019fac9d",
                "sha256:b780f2411b824cb541dbcd2c713d0cb61c7d1bcadae204cdddda2b35cef493ba"
            ],
            "version": "==0.2.1"
        },
        "semantic-version": {
            "hashes": [
                "sha256:695d5a06a86439d2dd0e5eaf3e46c5e6090bb5e72ba88377680a0acb483a3b44",
                "sha256:71c716e99086c44d068262b86e4775aa6db7fabee0743e4e33b00fbf6f672585"
            ],
            "version": "==2.8.2"
        },
        "send2trash": {
            "hashes": [
                "sha256:60001cc07d707fe247c94f74ca6ac0d3255aabcb930529690897ca2a39db28b2",
                "sha256:f1691922577b6fa12821234aeb57599d887c4900b9ca537948d2dac34aea888b"
            ],
            "version": "==1.5.0"
        },
        "sentry-sdk": {
            "hashes": [
                "sha256:528f936118679e9a52dacb96bfefe20acb5d63e0797856c64a582cc3c2bc1f9e",
                "sha256:b4edcb1296fee107439345d0f8b23432b8732b7e28407f928367d0a4a36301a9"
            ],
            "version": "==0.11.2"
        },
        "six": {
            "hashes": [
                "sha256:3350809f0555b11f552448330d0b52d5f24c91a322ea4a15ef22629740f3761c",
                "sha256:d16a0141ec1a18405cd4ce8b4613101da75da0e9a7aec5bdd4fa804d0e0eba73"
            ],
            "version": "==1.12.0"
        },
        "sqlalchemy": {
            "hashes": [
                "sha256:2f8ff566a4d3a92246d367f2e9cd6ed3edeef670dcd6dda6dfdc9efed88bcd80"
            ],
            "version": "==1.3.8"
        },
        "sqlalchemy-utils": {
            "hashes": [
                "sha256:6689b29d7951c5c7c4d79fa6b8c95f9ff9ec708b07aa53f82060599bd14dcc88"
            ],
            "version": "==0.34.2"
        },
        "strict-rfc3339": {
            "hashes": [
                "sha256:5cad17bedfc3af57b399db0fed32771f18fc54bbd917e85546088607ac5e1277"
            ],
            "version": "==0.7"
        },
        "terminado": {
            "hashes": [
                "sha256:d9d012de63acb8223ac969c17c3043337c2fcfd28f3aea1ee429b345d01ef460",
                "sha256:de08e141f83c3a0798b050ecb097ab6259c3f0331b2f7b7750c9075ced2c20c2"
            ],
            "version": "==0.8.2"
        },
        "testpath": {
            "hashes": [
                "sha256:46c89ebb683f473ffe2aab0ed9f12581d4d078308a3cb3765d79c6b2317b0109",
                "sha256:b694b3d9288dbd81685c5d2e7140b81365d46c29f5db4bc659de5aa6b98780f8"
            ],
            "version": "==0.4.2"
        },
        "thoth-analyzer": {
            "hashes": [
                "sha256:4e0b94e3a2a4dd48b531100c7754a961aaaabcde44868f3cf722ffac6c53dd10"
            ],
            "index": "pypi",
            "version": "==0.1.2"
        },
        "thoth-common": {
            "hashes": [
                "sha256:4e2e63d463700c5cdb28e82e0a35c5faa7ec3748eb0a510179c2a3a6f9f0e9be",
                "sha256:5d5c23aa5aeca3470bb0cf5d292c1ce16204ca2ffd542339a81600eabb9229fd"
            ],
            "version": "==0.9.8"
        },
        "thoth-lab": {
            "hashes": [
                "sha256:47cd96cbe99a9bfe24fc1dbff694eaebb52c96e29e3e864d20a8489b0d24e411",
                "sha256:75b22d8e8052f985cdc7d65b58c35ca90ff116147afb6d080b42bd960eb988a8"
            ],
            "index": "pypi",
            "version": "==0.1.1"
        },
        "thoth-python": {
            "hashes": [
                "sha256:49ac84870fc744598ad1f7779c3539ebb1f7b1de846a2affc36410a78e13ad9d",
                "sha256:4d47f531959d61073f697a9ede76477eb9f995f8931f0b0764e8a605fabcb7fe"
            ],
            "version": "==0.6.2"
        },
        "thoth-storages": {
            "hashes": [
                "sha256:121b666a44a0cdc97a61e92fd5400dc79754a996ee24a90b56128bfae91f40c7",
                "sha256:dadd5f3c49999c11ce9ace7d408f4a1eb26e345475566843ddf901d29f94ed0b"
            ],
            "index": "pypi",
            "version": "==0.19.1"
        },
        "timestamp": {
            "hashes": [
                "sha256:b5c7a4539f0d8742b7d6c78febd241ab24903c73c38045690725220ca7eae4ac"
            ],
            "version": "==0.0.1"
        },
        "tornado": {
            "hashes": [
                "sha256:349884248c36801afa19e342a77cc4458caca694b0eda633f5878e458a44cb2c",
                "sha256:398e0d35e086ba38a0427c3b37f4337327231942e731edaa6e9fd1865bbd6f60",
                "sha256:4e73ef678b1a859f0cb29e1d895526a20ea64b5ffd510a2307b5998c7df24281",
                "sha256:559bce3d31484b665259f50cd94c5c28b961b09315ccd838f284687245f416e5",
                "sha256:abbe53a39734ef4aba061fca54e30c6b4639d3e1f59653f0da37a0003de148c7",
                "sha256:c845db36ba616912074c5b1ee897f8e0124df269468f25e4fe21fe72f6edd7a9",
                "sha256:c9399267c926a4e7c418baa5cbe91c7d1cf362d505a1ef898fde44a07c9dd8a5"
            ],
            "version": "==6.0.3"
        },
        "traitlets": {
            "hashes": [
                "sha256:9c4bd2d267b7153df9152698efb1050a5d84982d3384a37b2c1f7723ba3e7835",
                "sha256:c6cb5e6f57c5a9bdaa40fa71ce7b4af30298fbab9ece9815b5d995ab6217c7d9"
            ],
            "version": "==4.3.2"
        },
        "tzlocal": {
            "hashes": [
                "sha256:11c9f16e0a633b4b60e1eede97d8a46340d042e67b670b290ca526576e039048",
                "sha256:949b9dd5ba4be17190a80c0268167d7e6c92c62b30026cf9764caf3e308e5590"
            ],
            "version": "==2.0.0"
        },
        "urllib3": {
            "hashes": [
                "sha256:b246607a25ac80bedac05c6f282e3cdaf3afb65420fd024ac94435cabe6e18d1",
                "sha256:dbe59173209418ae49d485b87d1681aefa36252ee85884c31346debd19463232"
            ],
            "markers": "python_version >= '3.4'",
            "version": "==1.25.3"
        },
        "voluptuous": {
            "hashes": [
                "sha256:2abc341dbc740c5e2302c7f9b8e2e243194fb4772585b991931cb5b22e9bf456"
            ],
            "version": "==0.11.7"
        },
        "wcwidth": {
            "hashes": [
                "sha256:3df37372226d6e63e1b1e1eda15c594bca98a22d33a23832a90998faa96bc65e",
                "sha256:f4ebe71925af7b40a864553f761ed559b43544f8f71746c2d756c7fe788ade7c"
            ],
            "version": "==0.1.7"
        },
        "webencodings": {
            "hashes": [
                "sha256:a0af1213f3c2226497a97e2b3aa01a7e4bee4f403f95be16fc9acd2947514a78",
                "sha256:b36a1c245f2d304965eb4e0a82848379241dc04b865afcc4aab16748587e1923"
            ],
            "version": "==0.5.1"
        },
        "websocket-client": {
            "hashes": [
                "sha256:1151d5fb3a62dc129164292e1227655e4bbc5dd5340a5165dfae61128ec50aa9",
                "sha256:1fd5520878b68b84b5748bb30e592b10d0a91529d5383f74f4964e72b297fd3a"
            ],
            "version": "==0.56.0"
        },
        "wirerope": {
            "hashes": [
                "sha256:448bb9eaf08d2fce611bccde832e48887339cfda5c4277c07e116167d94329c1"
            ],
            "version": "==0.2.1"
        }
    },
    "develop": {
        "aenum": {
            "hashes": [
                "sha256:5a39fb726a4b5611f74fbce89384abfbeb217882722e5ec5d7247156d80a3241",
                "sha256:5f4a67ff716d447d0a503755b3dafb73292d99074a75133a3c0f2b55ed84ad4e",
                "sha256:86f4af9a89f92e63b632951d62d9e51ff5b2df1d2e49352b95bab2230037a0c0"
            ],
            "version": "==2.0.10"
        },
        "ansicolor": {
            "hashes": [
                "sha256:313b217a7abd29c8560f1b5a20fe40ec61e84cfddc514602d544159f49bfa342",
                "sha256:d17e1b07b9dd7ded31699fbca53ae6cd373584f9b6dcbc124d1f321ebad31f1d"
            ],
            "version": "==0.2.6"
        },
        "apertium-lint": {
            "hashes": [
                "sha256:4bc36bfcb9915c62bec81ba111ad693bd203f1b5981869b84e884d4b4e8d0587"
            ],
            "version": "==0.29"
        },
        "appdirs": {
            "hashes": [
                "sha256:9e5896d1372858f8dd3344faf4e5014d21849c756c8d5701f78f8a103b372d92",
                "sha256:d8b24664561d0d34ddfaec54636d502d7cea6e29c3eaf68f3df6180863e2166e"
            ],
            "version": "==1.4.3"
        },
        "astroid": {
            "hashes": [
                "sha256:87de48a92e29cedf7210ffa853d11441e7ad94cb47bacd91b023499b51cbc756",
                "sha256:d25869fc7f44f1d9fb7d24fd7ea0639656f5355fc3089cd1f3d18c6ec6b124c7"
            ],
            "version": "==1.6.6"
        },
        "attrs": {
            "hashes": [
                "sha256:69c0dbf2ed392de1cb5ec704444b08a5ef81680a61cb899dc08127123af36a79",
                "sha256:f0b870f674851ecbfbbbd364d6b5cbdff9dcedbc7f3f5e18a6891057f21fe399"
            ],
            "version": "==19.1.0"
        },
        "autoflake": {
            "hashes": [
                "sha256:3f3f06c4ef9f9a46961fcb0df8cd96de82208f2af96b4e75d2b419d4e6287442"
            ],
            "version": "==0.7"
        },
        "autopep8": {
            "hashes": [
                "sha256:4d8eec30cc81bc5617dbf1218201d770dc35629363547f17577c61683ccfb3ee"
            ],
            "index": "pypi",
            "version": "==1.4.4"
        },
        "bandit": {
            "hashes": [
                "sha256:336620e220cf2d3115877685e264477ff9d9abaeb0afe3dc7264f55fa17a3952",
                "sha256:41e75315853507aa145d62a78a2a6c5e3240fe14ee7c601459d0df9418196065"
            ],
            "version": "==1.6.2"
        },
        "bitstring": {
            "hashes": [
                "sha256:7b60b0c300d0d3d0a24ec84abfda4b0eaed3dc56dc90f6cbfe497166c9ad8443",
                "sha256:c97a8e2a136e99b523b27da420736ae5cb68f83519d633794a6a11192f69f8bf",
                "sha256:e392819965e7e0246e3cf6a51d5a54e731890ae03ebbfa3cd0e4f74909072096"
            ],
            "version": "==3.1.6"
        },
        "black": {
            "hashes": [
                "sha256:09a9dcb7c46ed496a9850b76e4e825d6049ecd38b611f1224857a79bd985a8cf",
                "sha256:68950ffd4d9169716bcb8719a56c07a2f4485354fec061cdd5910aa07369731c"
            ],
            "index": "pypi",
            "version": "==19.3b0"
        },
        "brotlipy": {
            "hashes": [
                "sha256:07194f4768eb62a4f4ea76b6d0df6ade185e24ebd85877c351daa0a069f1111a",
                "sha256:091b299bf36dd6ef7a06570dbc98c0f80a504a56c5b797f31934d2ad01ae7d17",
                "sha256:09ec3e125d16749b31c74f021aba809541b3564e5359f8c265cbae442810b41a",
                "sha256:0be698678a114addcf87a4b9496c552c68a2c99bf93cf8e08f5738b392e82057",
                "sha256:0fa6088a9a87645d43d7e21e32b4a6bf8f7c3939015a50158c10972aa7f425b7",
                "sha256:1379347337dc3d20b2d61456d44ccce13e0625db2611c368023b4194d5e2477f",
                "sha256:1ea4e578241504b58f2456a6c69952c88866c794648bdc74baee74839da61d44",
                "sha256:2699945a0a992c04fc7dc7fa2f1d0575a2c8b4b769f2874a08e8eae46bef36ae",
                "sha256:2a80319ae13ea8dd60ecdc4f5ccf6da3ae64787765923256b62c598c5bba4121",
                "sha256:2e5c64522364a9ebcdf47c5744a5ddeb3f934742d31e61ebfbbc095460b47162",
                "sha256:36def0b859beaf21910157b4c33eb3b06d8ce459c942102f16988cca6ea164df",
                "sha256:3a3e56ced8b15fbbd363380344f70f3b438e0fd1fcf27b7526b6172ea950e867",
                "sha256:3c1d5e2cf945a46975bdb11a19257fa057b67591eb232f393d260e7246d9e571",
                "sha256:4e4638b49835d567d447a2cfacec109f9a777f219f071312268b351b6839436d",
                "sha256:50ca336374131cfad20612f26cc43c637ac0bfd2be3361495e99270883b52962",
                "sha256:5de6f7d010b7558f72f4b061a07395c5c3fd57f0285c5af7f126a677b976a868",
                "sha256:637847560d671657f993313ecc6c6c6666a936b7a925779fd044065c7bc035b9",
                "sha256:653faef61241bf8bf99d73ca7ec4baa63401ba7b2a2aa88958394869379d67c7",
                "sha256:786afc8c9bd67de8d31f46e408a3386331e126829114e4db034f91eacb05396d",
                "sha256:79aaf217072840f3e9a3b641cccc51f7fc23037496bd71e26211856b93f4b4cb",
                "sha256:7e31f7adcc5851ca06134705fcf3478210da45d35ad75ec181e1ce9ce345bb38",
                "sha256:8b39abc3256c978f575df5cd7893153277216474f303e26f0e43ba3d3969ef96",
                "sha256:9448227b0df082e574c45c983fa5cd4bda7bfb11ea6b59def0940c1647be0c3c",
                "sha256:96bc59ff9b5b5552843dc67999486a220e07a0522dddd3935da05dc194fa485c",
                "sha256:a07647886e24e2fb2d68ca8bf3ada398eb56fd8eac46c733d4d95c64d17f743b",
                "sha256:af65d2699cb9f13b26ec3ba09e75e80d31ff422c03675fcb36ee4dabe588fdc2",
                "sha256:b4c98b0d2c9c7020a524ca5bbff42027db1004c6571f8bc7b747f2b843128e7a",
                "sha256:c6cc0036b1304dd0073eec416cb2f6b9e37ac8296afd9e481cac3b1f07f9db25",
                "sha256:d2c1c724c4ac375feb2110f1af98ecdc0e5a8ea79d068efb5891f621a5b235cb",
                "sha256:dc6c5ee0df9732a44d08edab32f8a616b769cc5a4155a12d2d010d248eb3fb07",
                "sha256:fd1d1c64214af5d90014d82cee5d8141b13d44c92ada7a0c0ec0679c6f15a471"
            ],
            "version": "==0.7.0"
        },
        "certifi": {
            "hashes": [
                "sha256:e4f3620cfea4f83eedc95b24abd9cd56f3c4b146dd0177e83a21b4eb49e21e50",
                "sha256:fd7c7c74727ddcf00e9acd26bba8da604ffec95bf1c2144e67aff7a8b50e6cef"
            ],
            "version": "==2019.9.11"
        },
        "cffi": {
            "hashes": [
                "sha256:041c81822e9f84b1d9c401182e174996f0bae9991f33725d059b771744290774",
                "sha256:046ef9a22f5d3eed06334d01b1e836977eeef500d9b78e9ef693f9380ad0b83d",
                "sha256:066bc4c7895c91812eff46f4b1c285220947d4aa46fa0a2651ff85f2afae9c90",
                "sha256:066c7ff148ae33040c01058662d6752fd73fbc8e64787229ea8498c7d7f4041b",
                "sha256:2444d0c61f03dcd26dbf7600cf64354376ee579acad77aef459e34efcb438c63",
                "sha256:300832850b8f7967e278870c5d51e3819b9aad8f0a2c8dbe39ab11f119237f45",
                "sha256:34c77afe85b6b9e967bd8154e3855e847b70ca42043db6ad17f26899a3df1b25",
                "sha256:46de5fa00f7ac09f020729148ff632819649b3e05a007d286242c4882f7b1dc3",
                "sha256:4aa8ee7ba27c472d429b980c51e714a24f47ca296d53f4d7868075b175866f4b",
                "sha256:4d0004eb4351e35ed950c14c11e734182591465a33e960a4ab5e8d4f04d72647",
                "sha256:4e3d3f31a1e202b0f5a35ba3bc4eb41e2fc2b11c1eff38b362de710bcffb5016",
                "sha256:50bec6d35e6b1aaeb17f7c4e2b9374ebf95a8975d57863546fa83e8d31bdb8c4",
                "sha256:55cad9a6df1e2a1d62063f79d0881a414a906a6962bc160ac968cc03ed3efcfb",
                "sha256:5662ad4e4e84f1eaa8efce5da695c5d2e229c563f9d5ce5b0113f71321bcf753",
                "sha256:59b4dc008f98fc6ee2bb4fd7fc786a8d70000d058c2bbe2698275bc53a8d3fa7",
                "sha256:73e1ffefe05e4ccd7bcea61af76f36077b914f92b76f95ccf00b0c1b9186f3f9",
                "sha256:a1f0fd46eba2d71ce1589f7e50a9e2ffaeb739fb2c11e8192aa2b45d5f6cc41f",
                "sha256:a2e85dc204556657661051ff4bab75a84e968669765c8a2cd425918699c3d0e8",
                "sha256:a5457d47dfff24882a21492e5815f891c0ca35fefae8aa742c6c263dac16ef1f",
                "sha256:a8dccd61d52a8dae4a825cdbb7735da530179fea472903eb871a5513b5abbfdc",
                "sha256:ae61af521ed676cf16ae94f30fe202781a38d7178b6b4ab622e4eec8cefaff42",
                "sha256:b012a5edb48288f77a63dba0840c92d0504aa215612da4541b7b42d849bc83a3",
                "sha256:d2c5cfa536227f57f97c92ac30c8109688ace8fa4ac086d19d0af47d134e2909",
                "sha256:d42b5796e20aacc9d15e66befb7a345454eef794fdb0737d1af593447c6c8f45",
                "sha256:dee54f5d30d775f525894d67b1495625dd9322945e7fee00731952e0368ff42d",
                "sha256:e070535507bd6aa07124258171be2ee8dfc19119c28ca94c9dfb7efd23564512",
                "sha256:e1ff2748c84d97b065cc95429814cdba39bcbd77c9c85c89344b317dc0d9cbff",
                "sha256:ed851c75d1e0e043cbf5ca9a8e1b13c4c90f3fbd863dacb01c0808e2b5204201"
            ],
            "version": "==1.12.3"
        },
        "chardet": {
            "hashes": [
                "sha256:84ab92ed1c4d4f16916e05906b6b75a6c0fb5db821cc65e70cbd64a3e2a5eaae",
                "sha256:fc323ffcaeaed0e0a02bf4d117757b98aed530d9ed4531e3e15460124c106691"
            ],
            "version": "==3.0.4"
        },
        "click": {
            "hashes": [
                "sha256:2335065e6395b9e67ca716de5f7526736bfa6ceead690adf616d925bdc622b13",
                "sha256:5b94b49521f6456670fdb30cd82a4eca9412788a93fa6dd6df72c94d5a8ff2d7"
            ],
            "index": "pypi",
            "version": "==7.0"
        },
        "cmakelint": {
            "hashes": [
                "sha256:58aebd449baac4444fca2346f172821e7684f99312694128087617f50db0c4be",
                "sha256:b8df7e5595d30ba8e3e047876ef5dab5bd1dda0f6716324efc6f216e3e8fc42d"
            ],
            "version": "==1.4.1"
        },
        "coala": {
            "hashes": [
                "sha256:3a5fed0b16191479599bab9e6e0f0d4653c4ac460dd790c250814a1b4d1dacae",
                "sha256:564148d0e31269f47e5227a92824b37677faae9ddf9eeb15bde1eef3c4edbd57"
            ],
            "index": "pypi",
            "version": "==0.12.0.dev20180101025653"
        },
        "coala-bears": {
            "hashes": [
                "sha256:615ee2b72316d942705f328ff8a6c2c429f2b3666ea22b285e193fc012a648ef",
                "sha256:c67e4cd0ed7844e29a90f2263061d6f2e32b2e777f2b487b960c59bbe8f1c27b"
            ],
            "index": "pypi",
            "version": "==0.12.0.dev20171110210444"
        },
        "coala-utils": {
            "hashes": [
                "sha256:e641611e00e055e5d0ef1640179540a2c5a1604dcc629d103acd979e7c75c549"
            ],
            "version": "==0.6.7"
        },
        "colorama": {
            "hashes": [
                "sha256:463f8483208e921368c9f306094eb6f725c6ca42b0f97e313cb5d5512459feda",
                "sha256:48eb22f4f8461b1df5734a074b57042430fb06e1d61bd1e11b078c0fe6d7a1f1"
            ],
            "version": "==0.3.9"
        },
        "colorlog": {
            "hashes": [
                "sha256:188a8f47b797fdf001891b5a55263789a2fda0ba7ba4c44f12741d0a8d5e9e03",
                "sha256:229cd0794a19d8f33b2b4a4b70e1225b6c010af96c2dc8615279abbc1bb3929a"
            ],
            "version": "==2.10.0"
        },
        "cppclean": {
            "hashes": [
                "sha256:59605ea292485f8e19b36b375dc4371443645b03da3798c7b8f00f9babc6e016"
            ],
            "version": "==0.12"
        },
        "cpplint": {
            "hashes": [
                "sha256:4c30ca47ed6ec6d9ad104f6573b6ee54e1e2dca2f7b5d2fcf846cda095512419",
                "sha256:af9b63c45d48706cb902e7863ed427c4cc8f39bceff3d113d3a807bae9e31cbe"
            ],
            "version": "==1.4.4"
        },
        "decorator": {
            "hashes": [
                "sha256:86156361c50488b84a3f148056ea716ca587df2f0de1d34750d35c21312725de",
                "sha256:f069f3a01830ca754ba5258fde2278454a0b5b79e0d7f5c13b3b97e57d4acff6"
            ],
            "version": "==4.4.0"
        },
        "defusedxml": {
            "hashes": [
                "sha256:6687150770438374ab581bb7a1b327a847dd9c5749e396102de3fad4e8a3ef93",
                "sha256:f684034d135af4c6cbb949b8a4d2ed61634515257a67299e5f940fbaa34377f5"
            ],
            "version": "==0.6.0"
        },
        "dennis": {
            "hashes": [
                "sha256:8c942dd5da7d03c65daebc069c5ee5c7f1374ac9b0c8c89c627caa66fe822604",
                "sha256:f6487392ac91800c5f0684a99b404b7fd0f72ceb48faeb5a0ce4e2c24fb62d3f"
            ],
            "version": "==0.9"
        },
        "dependency-management": {
            "hashes": [
                "sha256:5033e7e1b0d666827c7d5b8effdc350f936a0edcdf733d758de0bc0fed0ccffb",
                "sha256:f0c43082df3d47f6459fb89ea06edc800f183febb564a49fdb46d1bf4becaa60"
            ],
            "version": "==0.4.0"
        },
        "docopt": {
            "hashes": [
                "sha256:49b3a825280bd66b3aa83585ef59c4a8c82f2c8a522dbe754a8bc8d08c85c491"
            ],
            "version": "==0.6.2"
        },
        "docutils": {
            "hashes": [
                "sha256:6c4f696463b79f1fb8ba0c594b63840ebd41f059e92b31957c46b74a4599b6d0",
                "sha256:9e4d7ecfc600058e07ba661411a2b7de2fd0fafa17d1a7f7361cd47b1175c827",
                "sha256:a2aeea129088da402665e92e0b25b04b073c04b2dce4ab65caaa38b7ce2e1a99"
            ],
            "version": "==0.15.2"
        },
        "docutils-ast-writer": {
            "hashes": [
                "sha256:2c680f813affcbbb63b03e3ada8f3b7963beae2fb585b6639f0bbbea9f0f18a4"
            ],
            "version": "==0.1.2"
        },
        "dominate": {
            "hashes": [
                "sha256:6e833aea505f0236a9fc692326bac575f8bd38ae0f3a1bdc73d20ca606ac75d5",
                "sha256:a92474b4312bd8b4c1789792f3ec8c571cd8afa8e7502a2b1c64dd48cd67e59c"
            ],
            "version": "==2.4.0"
        },
        "eradicate": {
            "hashes": [
                "sha256:614386082723d1ee942feff41ba3e8aaaf4e06ffb0c032f8fb7d584eeb3ea7c3"
            ],
            "version": "==0.1.6"
        },
        "future": {
            "hashes": [
                "sha256:67045236dcfd6816dc439556d009594abf643e5eb48992e36beac09c2ca659b8"
            ],
            "version": "==0.17.1"
        },
        "gitdb2": {
            "hashes": [
                "sha256:83361131a1836661a155172932a13c08bda2db3674e4caa32368aa6eb02f38c2",
                "sha256:e3a0141c5f2a3f635c7209d56c496ebe1ad35da82fe4d3ec4aaa36278d70648a"
            ],
            "version": "==2.0.5"
        },
        "gitpython": {
            "hashes": [
                "sha256:947cc75913e7b6da108458136607e2ee0e40c20be1e12d4284e7c6c12956c276",
                "sha256:d2f4945f8260f6981d724f5957bc076398ada55cb5d25aaee10108bcdc894100"
            ],
            "version": "==3.0.2"
        },
        "guess-language-spirit": {
            "hashes": [
                "sha256:a9b20470246bbfd1b69b055ff6459e05aa8cb5f1f1d8481350819cd7680792cc"
            ],
            "version": "==0.5.3"
        },
        "html-linter": {
            "hashes": [
                "sha256:1fedb2b0c3575023dcd7bf1c05a6ceeb650a7ea36d11411eb871b38fd92a0ed0"
            ],
            "version": "==0.3.0"
        },
        "httpolice": {
            "hashes": [
                "sha256:05cb2b185f1baa5e6c976e9483cca9cf8d5645f0af52031a9f29f9d7314672d2",
                "sha256:4830c18fd16af6029b1d87f9b9415c15dc87109e29e819073fb9c5affab93364"
            ],
            "version": "==0.5.2"
        },
        "idna": {
            "hashes": [
                "sha256:c357b3f628cf53ae2c4c05627ecc484553142ca23264e593d327bcde5e9c3407",
                "sha256:ea8b7f6188e6fa117537c3df7da9fc686d485087abf6ac197f9c46432f7e4a3c"
            ],
            "version": "==2.8"
        },
        "ipython-genutils": {
            "hashes": [
                "sha256:72dd37233799e619666c9f639a9da83c34013a73e8bbc79a7a6348d93c61fab8",
                "sha256:eb2e116e75ecef9d4d228fdc66af54269afa26ab4463042e33785b887c628ba8"
            ],
            "version": "==0.2.0"
        },
        "isort": {
            "hashes": [
                "sha256:54da7e92468955c4fceacd0c86bd0ec997b0e1ee80d97f67c35a78b719dccab1",
                "sha256:6e811fcb295968434526407adb8796944f1988c5b65e8139058f2014cbe100fd"
            ],
            "version": "==4.3.21"
        },
        "jsonschema": {
            "hashes": [
                "sha256:5f9c0a719ca2ce14c5de2fd350a64fd2d13e8539db29836a86adc990bb1a068f",
                "sha256:8d4a2b7b6c2237e0199c8ea1a6d3e05bf118e289ae2b9d7ba444182a2959560d"
            ],
            "version": "==3.0.2"
        },
        "jupyter-core": {
            "hashes": [
                "sha256:2c6e7c1e9f2ac45b5c2ceea5730bc9008d92fe59d0725eac57b04c0edfba24f7",
                "sha256:f4fa22d6cf25f34807c995f22d2923693575c70f02557bcbfbe59bd5ec8d8b84"
            ],
            "version": "==4.5.0"
        },
        "lazy-object-proxy": {
            "hashes": [
                "sha256:02b260c8deb80db09325b99edf62ae344ce9bc64d68b7a634410b8e9a568edbf",
                "sha256:18f9c401083a4ba6e162355873f906315332ea7035803d0fd8166051e3d402e3",
                "sha256:1f2c6209a8917c525c1e2b55a716135ca4658a3042b5122d4e3413a4030c26ce",
                "sha256:2f06d97f0ca0f414f6b707c974aaf8829c2292c1c497642f63824119d770226f",
                "sha256:616c94f8176808f4018b39f9638080ed86f96b55370b5a9463b2ee5c926f6c5f",
                "sha256:63b91e30ef47ef68a30f0c3c278fbfe9822319c15f34b7538a829515b84ca2a0",
                "sha256:77b454f03860b844f758c5d5c6e5f18d27de899a3db367f4af06bec2e6013a8e",
                "sha256:83fe27ba321e4cfac466178606147d3c0aa18e8087507caec78ed5a966a64905",
                "sha256:84742532d39f72df959d237912344d8a1764c2d03fe58beba96a87bfa11a76d8",
                "sha256:874ebf3caaf55a020aeb08acead813baf5a305927a71ce88c9377970fe7ad3c2",
                "sha256:9f5caf2c7436d44f3cec97c2fa7791f8a675170badbfa86e1992ca1b84c37009",
                "sha256:a0c8758d01fcdfe7ae8e4b4017b13552efa7f1197dd7358dc9da0576f9d0328a",
                "sha256:a4def978d9d28cda2d960c279318d46b327632686d82b4917516c36d4c274512",
                "sha256:ad4f4be843dace866af5fc142509e9b9817ca0c59342fdb176ab6ad552c927f5",
                "sha256:ae33dd198f772f714420c5ab698ff05ff900150486c648d29951e9c70694338e",
                "sha256:b4a2b782b8a8c5522ad35c93e04d60e2ba7f7dcb9271ec8e8c3e08239be6c7b4",
                "sha256:c462eb33f6abca3b34cdedbe84d761f31a60b814e173b98ede3c81bb48967c4f",
                "sha256:fd135b8d35dfdcdb984828c84d695937e58cc5f49e1c854eb311c4d6aa03f4f1"
            ],
            "version": "==1.4.2"
        },
        "libclang-py3": {
            "hashes": [
                "sha256:e267c3450765a8645ab160b3aad6b3b9e5adcd471325f5e65cc20206a8265027"
            ],
            "version": "==3.4.0"
        },
        "lxml": {
            "hashes": [
                "sha256:02ca7bf899da57084041bb0f6095333e4d239948ad3169443f454add9f4e9cb4",
                "sha256:096b82c5e0ea27ce9138bcbb205313343ee66a6e132f25c5ed67e2c8d960a1bc",
                "sha256:0a920ff98cf1aac310470c644bc23b326402d3ef667ddafecb024e1713d485f1",
                "sha256:17cae1730a782858a6e2758fd20dd0ef7567916c47757b694a06ffafdec20046",
                "sha256:17e3950add54c882e032527795c625929613adbd2ce5162b94667334458b5a36",
                "sha256:1f4f214337f6ee5825bf90a65d04d70aab05526c08191ab888cb5149501923c5",
                "sha256:2e8f77db25b0a96af679e64ff9bf9dddb27d379c9900c3272f3041c4d1327c9d",
                "sha256:4dffd405390a45ecb95ab5ab1c1b847553c18b0ef8ed01e10c1c8b1a76452916",
                "sha256:6b899931a5648862c7b88c795eddff7588fb585e81cecce20f8d9da16eff96e0",
                "sha256:726c17f3e0d7a7200718c9a890ccfeab391c9133e363a577a44717c85c71db27",
                "sha256:760c12276fee05c36f95f8040180abc7fbebb9e5011447a97cdc289b5d6ab6fc",
                "sha256:796685d3969815a633827c818863ee199440696b0961e200b011d79b9394bbe7",
                "sha256:891fe897b49abb7db470c55664b198b1095e4943b9f82b7dcab317a19116cd38",
                "sha256:a471628e20f03dcdfde00770eeaf9c77811f0c331c8805219ca7b87ac17576c5",
                "sha256:a63b4fd3e2cabdcc9d918ed280bdde3e8e9641e04f3c59a2a3109644a07b9832",
                "sha256:b0b84408d4eabc6de9dd1e1e0bc63e7731e890c0b378a62443e5741cfd0ae90a",
                "sha256:be78485e5d5f3684e875dab60f40cddace2f5b2a8f7fede412358ab3214c3a6f",
                "sha256:c27eaed872185f047bb7f7da2d21a7d8913457678c9a100a50db6da890bc28b9",
                "sha256:c81cb40bff373ab7a7446d6bbca0190bccc5be3448b47b51d729e37799bb5692",
                "sha256:d11874b3c33ee441059464711cd365b89fa1a9cf19ae75b0c189b01fbf735b84",
                "sha256:e9c028b5897901361d81a4718d1db217b716424a0283afe9d6735fe0caf70f79",
                "sha256:fe489d486cd00b739be826e8c1be188ddb74c7a1ca784d93d06fda882a6a1681"
            ],
            "version": "==4.4.1"
        },
        "mando": {
            "hashes": [
                "sha256:4626fe3d74bb23e3a64dda59843d1641f0bf01097f61ff817d3f2e1db21cb4b3",
                "sha256:ef1e10b7004b84c41cb272516640f1d387fcd1e16ba48fb96d6a6eba131faef3"
            ],
            "version": "==0.3.3"
        },
        "mccabe": {
            "hashes": [
                "sha256:ab8a6258860da4b6677da4bd2fe5dc2c659cff31b3ee4f7f5d64e79735b80d42",
                "sha256:dd8d182285a0fe56bace7f45b5e7d1a6ebcbf524e8f3bd87eb0f125271b8831f"
            ],
            "version": "==0.6.1"
        },
        "memento-client": {
            "hashes": [
                "sha256:b25c4414ea0f3ae84445ef591d8a90560f77be9e032228e4596197b879fcd3ff",
                "sha256:ede4d82b526816ba48d0a96f7edbc6d8d407aec4a64effb04300555ba84ee009"
            ],
            "version": "==0.6.1"
        },
        "munkres3": {
            "hashes": [
                "sha256:cd2e0570e564801127ebe54c442ea02c87472a2e530fc65d8bab4d779f4ff299",
                "sha256:f7c110d39296b580458bf0dc8cbc1c461c4d7525da243f4dcc3f3897b125cccf"
            ],
            "version": "==1.0.5.5"
        },
        "mypy-lang": {
            "hashes": [
                "sha256:65322cf3466282947184271792b9f63153872896e958047708d8927864f4fb19"
            ],
            "version": "==0.4.6"
        },
        "nbformat": {
            "hashes": [
                "sha256:b9a0dbdbd45bb034f4f8893cafd6f652ea08c8c1674ba83f2dc55d3955743b0b",
                "sha256:f7494ef0df60766b7cabe0a3651556345a963b74dbc16bc7c18479041170d402"
            ],
            "version": "==4.4.0"
        },
        "nltk": {
            "hashes": [
                "sha256:bed45551259aa2101381bbdd5df37d44ca2669c5c3dad72439fa459b29137d94"
            ],
            "version": "==3.4.5"
        },
        "packaging": {
            "hashes": [
                "sha256:a7ac867b97fdc07ee80a8058fe4435ccd274ecc3b0ed61d852d7d53055528cf9",
                "sha256:c491ca87294da7cc01902edbe30a5bc6c4c28172b5138ab4e4aa1b9d7bfaeafe"
            ],
            "version": "==19.1"
        },
        "pbr": {
            "hashes": [
                "sha256:2c8e420cd4ed4cec4e7999ee47409e876af575d4c35a45840d59e8b5f3155ab8",
                "sha256:b32c8ccaac7b1a20c0ce00ce317642e6cf231cf038f9875e0280e28af5bf7ac9"
            ],
            "version": "==5.4.3"
        },
        "polib": {
            "hashes": [
                "sha256:93b730477c16380c9a96726c54016822ff81acfa553977fdd131f2b90ba858d7",
                "sha256:fad87d13696127ffb27ea0882d6182f1a9cf8a5e2b37a587751166c51e5a332a"
            ],
            "version": "==1.1.0"
        },
        "proselint": {
            "hashes": [
                "sha256:094d808d44bf1a60dcb1465749be5cc44f4f6c146c04bc5f28976a833786e830",
                "sha256:ec886ae96bd9eb51994d1fd44d94e937868171abd5f7a8e0066307c3e8591f85"
            ],
            "version": "==0.7.0"
        },
        "pycodestyle": {
            "hashes": [
                "sha256:95a2219d12372f05704562a14ec30bc76b05a5b297b21a5dfe3f6fac3491ae56",
                "sha256:e40a936c9a450ad81df37f549d676d127b1b66000a6c500caa2b085bc0ca976c"
            ],
            "version": "==2.5.0"
        },
        "pycparser": {
            "hashes": [
                "sha256:a988718abfad80b6b157acce7bf130a30876d27603738ac39f140993246b25b3"
            ],
            "version": "==2.19"
        },
        "pydocstyle": {
            "hashes": [
                "sha256:08a870edc94508264ed90510db466c6357c7192e0e866561d740624a8fc7d90c",
                "sha256:4d5bcde961107873bae621f3d580c3e35a426d3687ffc6f8fb356f6628da5a97",
                "sha256:af9fcccb303899b83bec82dc9a1d56c60fc369973223a5e80c3dfa9bdf984405"
            ],
            "version": "==2.1.1"
        },
        "pyflakes": {
            "hashes": [
                "sha256:aa0d4dff45c0cc2214ba158d29280f8fa1129f3e87858ef825930845146337f4",
                "sha256:cc5eadfb38041f8366128786b4ca12700ed05bbf1403d808e89d57d67a3875a7"
            ],
            "version": "==1.5.0"
        },
        "pygments": {
            "hashes": [
                "sha256:71e430bc85c88a430f000ac1d9b331d2407f681d6f6aec95e8bcfbc3df5b0127",
                "sha256:881c4c157e45f30af185c1ffe8d549d48ac9127433f2c380c24b84572ad66297"
            ],
            "version": "==2.4.2"
        },
        "pylint": {
            "hashes": [
                "sha256:367e3d49813d349a905390ac27989eff82ab84958731c5ef0bef867452cfdc42",
                "sha256:97a42df23d436c70132971d1dcb9efad2fe5c0c6add55b90161e773caf729300"
            ],
            "version": "==1.9.5"
        },
        "pyparsing": {
            "hashes": [
                "sha256:6f98a7b9397e206d78cc01df10131398f1c8b8510a2f4d97d9abd82e1aacdd80",
                "sha256:d9338df12903bbf5d65a0e4e87c2161968b10d2e489652bb47001d82a9b028b4"
            ],
            "version": "==2.4.2"
        },
        "pyprint": {
            "hashes": [
                "sha256:c68976963bad16f15aa52e7734666012700c5dfbab604656867fa53ad7a2fe5d",
                "sha256:fa0e1c140b392b76f2028543fa70bae47900120282b119859cdde664d167b0e2"
            ],
            "version": "==0.2.6"
        },
        "pyroma": {
            "hashes": [
                "sha256:d3fd8055687c51f8cb704048d6432ecca8fb5513a9c2db857fc6617a095aaa50"
            ],
            "version": "==2.2"
        },
        "pyrsistent": {
            "hashes": [
                "sha256:34b47fa169d6006b32e99d4b3c4031f155e6e68ebcc107d6454852e8e0ee6533"
            ],
            "version": "==0.15.4"
        },
        "pyyaml": {
            "hashes": [
                "sha256:0113bc0ec2ad727182326b61326afa3d1d8280ae1122493553fd6f4397f33df9",
                "sha256:01adf0b6c6f61bd11af6e10ca52b7d4057dd0be0343eb9283c878cf3af56aee4",
                "sha256:5124373960b0b3f4aa7df1707e63e9f109b5263eca5976c66e08b1c552d4eaf8",
                "sha256:5ca4f10adbddae56d824b2c09668e91219bb178a1eee1faa56af6f99f11bf696",
                "sha256:7907be34ffa3c5a32b60b95f4d95ea25361c951383a894fec31be7252b2b6f34",
                "sha256:7ec9b2a4ed5cad025c2278a1e6a19c011c80a3caaac804fd2d329e9cc2c287c9",
                "sha256:87ae4c829bb25b9fe99cf71fbb2140c448f534e24c998cc60f39ae4f94396a73",
                "sha256:9de9919becc9cc2ff03637872a440195ac4241c80536632fffeb6a1e25a74299",
                "sha256:a5a85b10e450c66b49f98846937e8cfca1db3127a9d5d1e31ca45c3d0bef4c5b",
                "sha256:b0997827b4f6a7c286c01c5f60384d218dca4ed7d9efa945c3e1aa623d5709ae",
                "sha256:b631ef96d3222e62861443cc89d6563ba3eeb816eeb96b2629345ab795e53681",
                "sha256:bf47c0607522fdbca6c9e817a6e81b08491de50f3766a7a0e6a5be7905961b41",
                "sha256:f81025eddd0327c7d4cfe9b62cf33190e1e736cc6e97502b3ec425f574b3e7a8"
            ],
            "version": "==5.1.2"
        },
        "radon": {
            "hashes": [
                "sha256:035d6918f8d246ef70083993be70d1440a29701f403fe76c38595a45274b5063",
                "sha256:a9f9171e69b6b57d5f8e58f89c76a79d7e09d790cc8fff0f95cd4c946e8cee8e"
            ],
            "version": "==1.4.0"
        },
        "requests": {
            "hashes": [
                "sha256:11e007a8a2aa0323f5a921e9e6a2d7e4e67d9877e85773fba9ba6419025cbeb4",
                "sha256:9cf5292fcd0f598c671cfc1e0d7d1a7f13bb8085e9a590f48c010551dc6c4b31"
            ],
            "version": "==2.22.0"
        },
        "restructuredtext-lint": {
            "hashes": [
                "sha256:e29dae3888168ff3813d34f554376fe4c58b6be2200dc1ced9cfea0e687b8b78"
            ],
            "version": "==1.0.1"
        },
        "rstcheck": {
            "hashes": [
                "sha256:92c4f79256a54270e0402ba16a2f92d0b3c15c8f4410cb9c57127067c215741f"
            ],
            "version": "==3.3.1"
        },
        "safety": {
            "hashes": [
                "sha256:24035999031ad5f5f75df310abe4ecbb832b6de869752dc8abe52908a6878d29",
                "sha256:d7135e2934da57a64d9ad2d34854acc3d05075df91b6e2eddadd868ec6886573"
            ],
            "version": "==0.5.1"
        },
        "sarge": {
            "hashes": [
                "sha256:da8cc90883f8e5ab4af0d746438f608662f5f2a35da2e858517927edefa134b0"
            ],
            "version": "==0.1.5.post0"
        },
        "scspell3k": {
            "hashes": [
                "sha256:c7ee9dd5f9707d08885259246e20cf6bc73a1ac7876713ab7d1d3ce8cc6dcd09"
            ],
            "version": "==2.2"
        },
        "singledispatch": {
            "hashes": [
                "sha256:5b06af87df13818d14f08a028e42f566640aef80805c3b50c5056b086e3c2b9c",
                "sha256:833b46966687b3de7f438c761ac475213e53b306740f1abfaa86e1d1aae56aa8"
            ],
            "version": "==3.4.0.3"
        },
        "six": {
            "hashes": [
                "sha256:3350809f0555b11f552448330d0b52d5f24c91a322ea4a15ef22629740f3761c",
                "sha256:d16a0141ec1a18405cd4ce8b4613101da75da0e9a7aec5bdd4fa804d0e0eba73"
            ],
            "version": "==1.12.0"
        },
        "smmap2": {
            "hashes": [
                "sha256:0555a7bf4df71d1ef4218e4807bbf9b201f910174e6e08af2e138d4e517b4dde",
                "sha256:29a9ffa0497e7f2be94ca0ed1ca1aa3cd4cf25a1f6b4f5f87f74b46ed91d609a"
            ],
            "version": "==2.0.5"
        },
        "snowballstemmer": {
            "hashes": [
                "sha256:713e53b79cbcf97bc5245a06080a33d54a77e7cce2f789c835a143bcdb5c033e"
            ],
            "version": "==1.9.1"
        },
        "stevedore": {
            "hashes": [
                "sha256:01d9f4beecf0fbd070ddb18e5efb10567801ba7ef3ddab0074f54e3cd4e91730",
                "sha256:e0739f9739a681c7a1fda76a102b65295e96a144ccdb552f2ae03c5f0abe8a14"
            ],
            "version": "==1.31.0"
        },
        "template-remover": {
            "hashes": [
                "sha256:480f1ce63f56affac1edb29356afcca1260e8409cd928fcf9438fc149df5ff41"
            ],
            "version": "==0.1.9"
        },
        "termcolor": {
            "hashes": [
                "sha256:1d6d69ce66211143803fbc56652b41d73b4a400a2891d7bf7a1cdf4c02de613b"
            ],
            "version": "==1.1.0"
        },
        "testfixtures": {
            "hashes": [
                "sha256:c505e92d3c679ce4001a990327e99275ce657a16cd40b54423c7e24c6fdf0b2f",
                "sha256:f9ab6face00b0b3284ced1e46acf0d715d1c5988f3826dc49e71d5fa522a2f7f"
            ],
            "version": "==4.14.3"
        },
        "toml": {
            "hashes": [
                "sha256:229f81c57791a41d65e399fc06bf0848bab550a9dfd5ed66df18ce5f05e73d5c",
                "sha256:235682dd292d5899d361a811df37e04a8828a5b1da3115886b73cf81ebc9100e"
            ],
            "version": "==0.10.0"
        },
        "traitlets": {
            "hashes": [
                "sha256:9c4bd2d267b7153df9152698efb1050a5d84982d3384a37b2c1f7723ba3e7835",
                "sha256:c6cb5e6f57c5a9bdaa40fa71ce7b4af30298fbab9ece9815b5d995ab6217c7d9"
            ],
            "version": "==4.3.2"
        },
        "unidiff": {
            "hashes": [
                "sha256:6e7ff4be1a9cd8d72197cd15ec735260b8b95d6f9d3e6fdc8a37301b12af0b27",
                "sha256:9c9ab5fb96b6988b4cd5def6b275492442c04a570900d33aa6373105780025bc"
            ],
            "version": "==0.5.5"
        },
        "urllib3": {
            "hashes": [
                "sha256:b246607a25ac80bedac05c6f282e3cdaf3afb65420fd024ac94435cabe6e18d1",
                "sha256:dbe59173209418ae49d485b87d1681aefa36252ee85884c31346debd19463232"
            ],
            "markers": "python_version >= '3.4'",
            "version": "==1.25.3"
        },
        "vim-vint": {
            "hashes": [
                "sha256:5dc59b2e5c2a746c88f5f51f3fafea3d639c6b0fdbb116bb74af27bf1c820d97",
                "sha256:61357ebbb41e909e194a4187419ad72bde9e67cc12eb13b31c578866b99d45c0"
            ],
            "version": "==0.3.21"
        },
        "vulture": {
            "hashes": [
                "sha256:a9c1c299f0a29d15ea4bb9bc636873a0f24fa5d8022ba90b1b3ffed68738dad0",
                "sha256:d8758d5b17b162a991be854d4b3bceac5812f73d0e35a8838ca9dcb9ece2d1ca"
            ],
            "version": "==0.25"
        },
        "wrapt": {
            "hashes": [
                "sha256:565a021fd19419476b9362b05eeaa094178de64f8361e44468f9e9d7843901e1"
            ],
            "version": "==1.11.2"
        },
        "yamllint": {
            "hashes": [
                "sha256:1c1fde0588308b6e01c27c750368bf47f44c5efade99d64dd5bce099862c97b9",
                "sha256:6d6cc4d6545aa40a0edc9039d63ce0828cd50d273c775e7df2092c9b28c15ed4"
            ],
            "version": "==1.6.1"
        },
        "yapf": {
            "hashes": [
                "sha256:206b5c3c3b679e4bdab44601a8c3a755202f13f8cca6f0608991f582308b266f",
                "sha256:429d3e0eb0111dbb90ee5d4b863f872e65ebb78ddf9529019754e9627c20b8e3"
            ],
            "version": "==0.16.3"
        }
    }
}<|MERGE_RESOLUTION|>--- conflicted
+++ resolved
@@ -84,7 +84,6 @@
             "hashes": [
                 "sha256:cc8fc0250917ea27db82028b97ba467bed17ef0ac9da39e0c8b43249214756bb",
                 "sha256:ec1cfc1e2cf4f74890ffe4731453373574405ef13e4acfb2f3bd61560182735c"
-<<<<<<< HEAD
             ],
             "version": "==1.12.229"
         },
@@ -93,23 +92,12 @@
                 "sha256:428266a1c0d36dc5aca63a2d7c5942e88c2c898d72139fca0e97fdd2380517ae",
                 "sha256:8ea2d3ce97850f31e4a08b0e2b5e6c34997d7216a9d2c98e0f3978630d4da69a"
             ],
-=======
-            ],
-            "version": "==1.12.229"
-        },
-        "cachetools": {
-            "hashes": [
-                "sha256:428266a1c0d36dc5aca63a2d7c5942e88c2c898d72139fca0e97fdd2380517ae",
-                "sha256:8ea2d3ce97850f31e4a08b0e2b5e6c34997d7216a9d2c98e0f3978630d4da69a"
-            ],
->>>>>>> 6f2ba260
             "version": "==3.1.1"
         },
         "certifi": {
             "hashes": [
                 "sha256:e4f3620cfea4f83eedc95b24abd9cd56f3c4b146dd0177e83a21b4eb49e21e50",
                 "sha256:fd7c7c74727ddcf00e9acd26bba8da604ffec95bf1c2144e67aff7a8b50e6cef"
-<<<<<<< HEAD
             ],
             "version": "==2019.9.11"
         },
@@ -144,42 +132,6 @@
                 "sha256:e1ff2748c84d97b065cc95429814cdba39bcbd77c9c85c89344b317dc0d9cbff",
                 "sha256:ed851c75d1e0e043cbf5ca9a8e1b13c4c90f3fbd863dacb01c0808e2b5204201"
             ],
-=======
-            ],
-            "version": "==2019.9.11"
-        },
-        "cffi": {
-            "hashes": [
-                "sha256:041c81822e9f84b1d9c401182e174996f0bae9991f33725d059b771744290774",
-                "sha256:046ef9a22f5d3eed06334d01b1e836977eeef500d9b78e9ef693f9380ad0b83d",
-                "sha256:066bc4c7895c91812eff46f4b1c285220947d4aa46fa0a2651ff85f2afae9c90",
-                "sha256:066c7ff148ae33040c01058662d6752fd73fbc8e64787229ea8498c7d7f4041b",
-                "sha256:2444d0c61f03dcd26dbf7600cf64354376ee579acad77aef459e34efcb438c63",
-                "sha256:300832850b8f7967e278870c5d51e3819b9aad8f0a2c8dbe39ab11f119237f45",
-                "sha256:34c77afe85b6b9e967bd8154e3855e847b70ca42043db6ad17f26899a3df1b25",
-                "sha256:46de5fa00f7ac09f020729148ff632819649b3e05a007d286242c4882f7b1dc3",
-                "sha256:4aa8ee7ba27c472d429b980c51e714a24f47ca296d53f4d7868075b175866f4b",
-                "sha256:4d0004eb4351e35ed950c14c11e734182591465a33e960a4ab5e8d4f04d72647",
-                "sha256:4e3d3f31a1e202b0f5a35ba3bc4eb41e2fc2b11c1eff38b362de710bcffb5016",
-                "sha256:50bec6d35e6b1aaeb17f7c4e2b9374ebf95a8975d57863546fa83e8d31bdb8c4",
-                "sha256:55cad9a6df1e2a1d62063f79d0881a414a906a6962bc160ac968cc03ed3efcfb",
-                "sha256:5662ad4e4e84f1eaa8efce5da695c5d2e229c563f9d5ce5b0113f71321bcf753",
-                "sha256:59b4dc008f98fc6ee2bb4fd7fc786a8d70000d058c2bbe2698275bc53a8d3fa7",
-                "sha256:73e1ffefe05e4ccd7bcea61af76f36077b914f92b76f95ccf00b0c1b9186f3f9",
-                "sha256:a1f0fd46eba2d71ce1589f7e50a9e2ffaeb739fb2c11e8192aa2b45d5f6cc41f",
-                "sha256:a2e85dc204556657661051ff4bab75a84e968669765c8a2cd425918699c3d0e8",
-                "sha256:a5457d47dfff24882a21492e5815f891c0ca35fefae8aa742c6c263dac16ef1f",
-                "sha256:a8dccd61d52a8dae4a825cdbb7735da530179fea472903eb871a5513b5abbfdc",
-                "sha256:ae61af521ed676cf16ae94f30fe202781a38d7178b6b4ab622e4eec8cefaff42",
-                "sha256:b012a5edb48288f77a63dba0840c92d0504aa215612da4541b7b42d849bc83a3",
-                "sha256:d2c5cfa536227f57f97c92ac30c8109688ace8fa4ac086d19d0af47d134e2909",
-                "sha256:d42b5796e20aacc9d15e66befb7a345454eef794fdb0737d1af593447c6c8f45",
-                "sha256:dee54f5d30d775f525894d67b1495625dd9322945e7fee00731952e0368ff42d",
-                "sha256:e070535507bd6aa07124258171be2ee8dfc19119c28ca94c9dfb7efd23564512",
-                "sha256:e1ff2748c84d97b065cc95429814cdba39bcbd77c9c85c89344b317dc0d9cbff",
-                "sha256:ed851c75d1e0e043cbf5ca9a8e1b13c4c90f3fbd863dacb01c0808e2b5204201"
-            ],
->>>>>>> 6f2ba260
             "version": "==1.12.3"
         },
         "chardet": {
@@ -461,7 +413,6 @@
             "hashes": [
                 "sha256:8647630b165454ead3625b59ed8f3a7eb7d61783313824f328491f9c6896c079",
                 "sha256:e42a8d7e238418344ce5108d877dad23429f1d2faf89945a20d0c36b7b4786ca"
-<<<<<<< HEAD
             ],
             "version": "==0.3.0"
         },
@@ -470,16 +421,6 @@
                 "sha256:cbf217c5988516f79dec14f82a228f9897817717b7a53c538f84adf5217b9ca7",
                 "sha256:ef2b6d53708cf7f8864e6775fb45e3f76a92607785c422034d7e1d1063399597"
             ],
-=======
-            ],
-            "version": "==0.3.0"
-        },
-        "kubernetes": {
-            "hashes": [
-                "sha256:cbf217c5988516f79dec14f82a228f9897817717b7a53c538f84adf5217b9ca7",
-                "sha256:ef2b6d53708cf7f8864e6775fb45e3f76a92607785c422034d7e1d1063399597"
-            ],
->>>>>>> 6f2ba260
             "version": "==8.0.2"
         },
         "lxml": {
